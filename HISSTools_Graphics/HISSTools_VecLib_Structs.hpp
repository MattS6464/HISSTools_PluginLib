--- conflicted
+++ resolved
@@ -20,13 +20,7 @@
     {}
     
     void include(HISSTools_Bounds inc)      { *this = Union(inc); }
-<<<<<<< HEAD
-    void addThickness(double thickness)     { Pad(std::max(0.0, thickness) * 0.5); }    
-=======
     void addThickness(double thickness)     { Pad(static_cast<float>(std::max(0.0, thickness) * 0.5)); }
-    
-    IRECT iBounds() const                   { return GetPixelAligned(); }
->>>>>>> 45fd5029
 };
 
 // Colors and Color Specs
@@ -223,10 +217,4 @@
     {
         strcpy(mFont, HT_DEFAULT_FONT);
     }
-<<<<<<< HEAD
-};
-=======
-};
-
-static int getLineHeight(HISSTools_Text* txt) { return txt->mSize; }
->>>>>>> 45fd5029
+};