
#pragma once

#include "IGraphics.h"
#include "HISSTools_VecLib_Structs.hpp"
#include <algorithm>
#include <vector>
#include <cmath>

static HISSTools_Color_Spec defaultColor;

class HISSTools_VecLib
{
    using IGraphics = iplug::igraphics::IGraphics;
    using IRECT = iplug::igraphics::IRECT;
    using IText = iplug::igraphics::IText;
    using IShadow = iplug::igraphics::IShadow;
    using ILayerPtr = iplug::igraphics::ILayerPtr;
    using EAlign = iplug::igraphics::EAlign;
    using EVAlign = iplug::igraphics::EVAlign;
    
    const double PI = iplug::PI;

public:
    
    HISSTools_VecLib(IGraphics& graphics) : mGraphics(graphics), mShadow(nullptr), mForceGradientBox(false), mColor(&defaultColor), mCSOrientation(kCSOrientHorizontal)
    {}
    
    void setClip()
    {
        mGraphics.PathClipRegion();
    }
    
    void setClip(HISSTools_Bounds clip)
    {
        mGraphics.PathClipRegion(clip);
    }
    
    void setClip(double xLo, double yLo, double xHi, double yHi)
    {
        setClip(HISSTools_Bounds(xLo, yLo, xHi - xLo, yHi - yLo));
    }
    
    void setClip(const IRECT& rect)
    {
        setClip(rect.L, rect.T, rect.R, rect.B);
    }
    
    void startGroup(const IRECT& r)
    {
        mGraphics.StartLayer(nullptr, r);
    }
    
    ILayerPtr endGroup()
    {
        return mGraphics.EndLayer();
    }
    
    void renderGroup(const ILayerPtr& layer)
    {
        mGraphics.DrawLayer(layer);
    }
    
    bool checkGroup(const ILayerPtr& layer)
    {
        return mGraphics.CheckLayer(layer);
    }
    
    void setColor(HISSTools_Color_Spec *color)
    {
        mColor = color;
    }
    
    // Orientation allows gradient rotation ONLY for relevant Color Specs
    
    void setColorOrientation(ColorOrientation CSOrientation)
    {
        mCSOrientation = CSOrientation;
    }
    
    void forceGradientBox()     { mForceGradientBox = false; }
    
    void forceGradientBox(double xLo, double yLo, double xHi, double yHi)
    {
        mGradientArea = HISSTools_Bounds(xLo, yLo, xHi - xLo, yHi - yLo);
        mForceGradientBox = true;
    }
    
    void startMultiLine(double x, double y, double thickness)
    {
        mMultiLineThickness = thickness;
        mGraphics.PathMoveTo(x, y);
    }
    
    void continueMultiLine(double x, double y)
    {
        mGraphics.PathLineTo(x, y);
    }
    
    void finishMultiLine()
    {
        stroke(mMultiLineThickness);
    }
    
    void circleIntersection(double cx, double cy, double ang, double r, double *retX, double *retY)
    {
        *retX = cos(2.0 * ang * PI) * r + cx;
        *retY = sin(2.0 * ang * PI) * r + cy;
    }
    
    void frameArc(double cx, double cy, double r, double begAng, double arcAng, double thickness)
    {
        arc(cx, cy, r, begAng, arcAng);
        stroke(thickness);
    }
    
    void fillArc(double cx, double cy, double r, double begAng, double arcAng)
    {
        mGraphics.PathClear();
        arc(cx, cy, r, begAng, arcAng);
        mGraphics.PathLineTo(cx, cy);
        mGraphics.PathClose();
        fill();
    }
    
    void fillCircle(double cx, double cy, double r)
    {
        mGraphics.PathCircle(cx, cy, r);
        setShapeGradient(HISSTools_Bounds(cx - r, cy - r, 2.0 * r, 2.0 * r));
        fill();
    }
    
    void frameCircle(double cx, double cy, double r, double thickness)
    {
        frameArc(cx, cy, r, 0.0, 1.0, thickness);
    }
    
    void frameTriangle(double x1, double y1, double x2, double y2, double x3, double y3, double thickness)
    {
        triangle(x1, y1, x2, y2, x3, y3);
        stroke(thickness);
    }
    
    void fillTriangle(double x1, double y1, double x2, double y2, double x3, double y3)
    {
        triangle(x1, y1, x2, y2, x3, y3);
        fill();
    }
    
    void fillRect(double x, double y, double w, double h)
    {
        rectangle(x, y, w, h);
        fill();
    }
    
    void frameRect(double x, double y, double w, double h, double thickness)
    {
        rectangle(x, y, w, h);
        stroke(thickness);
    }
    
    void fillRoundRect(double x, double y, double w, double h, double rtl, double rtr, double rbl, double rbr)
    {
        roundedRectangle(x, y, w, h, rtl, rtr, rbl, rbr);
        fill();
    }
    
    void frameRoundRect(double x, double y, double w, double h, double rtl, double rtr, double rbl, double rbr, double thickness)
    {
        roundedRectangle(x, y, w, h, rtl, rtr, rbl, rbr);
        stroke(thickness);
    }
    
    void fillRoundRect(double x, double y, double w, double h, double r)
    {
        fillRoundRect(x, y, w, h, r, r, r, r);
    }
    
    void frameRoundRect(double x, double y, double w, double h, double r, double thickness)
    {
        frameRoundRect(x, y, w, h, r, r, r, r, thickness);
    }
    
    void fillCPointer(double cx, double cy, double r, double pr, double ang, double pAng)
    {
        cPointer(cx, cy, r, pr, ang, pAng);
        fill();
    }
    
    void frameCPointer(double cx, double cy, double r, double pr, double ang, double pAng, double thickness)
    {
        cPointer(cx, cy, r, pr, ang, pAng);
        stroke(thickness);
    }
    
    void line(double x1, double y1, double x2, double y2, double thickness)
    {
        mGraphics.PathLine(x1, y1, x2, y2);
        setShapeGradient(HISSTools_Bounds(std::min(x1, x2), std::min(y1, y2), std::abs(x1 - x2), std::abs(y1 - y2)));
        stroke(thickness);
    }
    
    void text(HISSTools_Text *pTxt, const char *str, double x, double y, double w, double h, HTextAlign hAlign = kHAlignCenter, VTextAlign vAlign = kVAlignCenter)
    {
        IText textSpec(pTxt->mSize, mColor->getColor(), pTxt->mFont, (EAlign) hAlign, (EVAlign) vAlign, 0);
        HISSTools_Bounds rect(x, y, w, h);
        mGraphics.DrawText(textSpec, str, rect);
        
<<<<<<< HEAD
        setShapeGradient(IRECT(floor(x), floor(y), ceil(x + w), ceil(y + h)));
=======
        setShapeGradient(rect);
>>>>>>> 45fd5029
    }
    
    static double getTextLineHeight(HISSTools_Text *pTxt)
    {
        return pTxt->mSize;
    }
    
    void startShadow(HISSTools_Shadow *shadow, const IRECT& rect)
    {
        mShadow = shadow;
        startGroup(rect);
    }
    
    void renderShadow(bool renderImage = true)
    {
        ILayerPtr shadowLayer = endGroup();
        
        // Check there is a shadow specified (otherwise only render original image)
        
        if (mShadow)
        {
            IShadow shadow(*mShadow);
            shadow.mDrawForeground = renderImage;
            mGraphics.ApplyLayerDropShadow(shadowLayer, shadow);
        }
        
        mGraphics.DrawLayer(shadowLayer);
    }
    
private:
    
    void fill()
    {
        mGraphics.PathFill(mColor->getPattern());
    }
    
    void stroke(double thickness)
    {
        mGraphics.PathStroke(mColor->getPattern(), thickness);
    }
    
    double sanitizeRadius(double r, double w, double h)
    {
        r = r < 0 ? 0 : r;
        r = ((r * 2.0) > w) ? w / 2.0: r;
        r = ((r * 2.0) > h) ? h / 2.0: r;
        
        return r;
    }
    
    void arc(double cx, double cy, double r, double begAng, double arcAng)
    {
        begAng = begAng * 360.0 + 90.f;
        arcAng = begAng + (arcAng * 360.0);
        
        mGraphics.PathArc(cx, cy, r, std::min(begAng, arcAng), std::max(arcAng, begAng));
        setShapeGradient(HISSTools_Bounds(cx - r, cy - r, 2.0 * r, 2.0 * r));
    }
    
    void rectangle(double x, double y, double w, double h)
    {
        HISSTools_Bounds r(x, y, w, h);
        mGraphics.PathRect(r);
        setShapeGradient(r);
    }
    
    void roundedRectangle(double x, double y, double w, double h, double rtl, double rtr, double rbl, double rbr)
    {
        rtl = sanitizeRadius(rtl, w, h);
        rtr = sanitizeRadius(rtr, w, h);
        rbl = sanitizeRadius(rbl, w, h);
        rbr = sanitizeRadius(rbr, w, h);
        
        HISSTools_Bounds r(x, y, w, h);
        mGraphics.PathRoundRect(r, rtl, rtr, rbl, rbr);
        setShapeGradient(r);
    }
    
    void cPointer(double cx, double cy, double r, double pr, double ang, double pAng)
    {
        double xx = cx + cos(2.0 * PI * ang) * pr;
        double yy = cy + sin(2.0 * PI * ang) * pr;
        
        double begAng = (ang - pAng) * 360.0 + 90.f;
        double arcAng = (pAng * 2.0 * 360.0) + begAng;
        
        mGraphics.PathClear();
        mGraphics.PathArc(cx, cy, r, arcAng, begAng);
        mGraphics.PathLineTo(xx, yy);
        mGraphics.PathClose();
        
        // FIX - revise...
        setShapeGradient(HISSTools_Bounds(cx - pr, cy - pr, 2.0 * pr, 2.0 * pr));
    }
    
    void triangle(double x1, double y1, double x2, double y2, double x3, double y3)
    {
        mGraphics.PathTriangle(x1, y1, x2, y2, x3, y3);
        double l = std::min(x1, std::min(x2, x3));
        double r = std::max(x1, std::max(x2, x3));
        double t = std::min(y1, std::min(y2, y3));
        double b = std::max(y1, std::max(y2, y3));
        setShapeGradient(HISSTools_Bounds(l, t, r - l, b - t));
    }
    
    void setShapeGradient(const HISSTools_Bounds& r)
    {
        mColor->setRect(mForceGradientBox ? mGradientArea : r, mCSOrientation);
    }
    
    // IGraphics
    
    IGraphics& mGraphics;

    // Gradients
    
    HISSTools_Bounds mGradientArea;
    bool mForceGradientBox;
    ColorOrientation mCSOrientation;
    
    // Other State (line thickness, color and shadow
    
    double mMultiLineThickness = 1.0;
    HISSTools_Color_Spec *mColor;
    HISSTools_Shadow *mShadow;
};<|MERGE_RESOLUTION|>--- conflicted
+++ resolved
@@ -206,11 +206,7 @@
         HISSTools_Bounds rect(x, y, w, h);
         mGraphics.DrawText(textSpec, str, rect);
         
-<<<<<<< HEAD
-        setShapeGradient(IRECT(floor(x), floor(y), ceil(x + w), ceil(y + h)));
-=======
         setShapeGradient(rect);
->>>>>>> 45fd5029
     }
     
     static double getTextLineHeight(HISSTools_Text *pTxt)
