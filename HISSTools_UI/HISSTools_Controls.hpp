
#ifndef __HISSTOOLS_CONTROLS__
#define __HISSTOOLS_CONTROLS__

#include "HISSTools_Control_Helpers.hpp"
#include <vector>

#include <IPlugAPIBase.h>
<<<<<<< HEAD
#include <IControls.h>

const double TEXT_PROMPT_PADDING = 1.;
=======
#include <IControl.h>
>>>>>>> 45fd5029

enum MousingAction {kMouseDown, kMouseUp, kMouseDblClick, kMouseDrag, kMouseWheel, kMouseOver, kMouseOut};

/////////////////////////////////////////////////////////////////////////////////////////////////////
/////////////////////////////////////////////////////////////////////////////////////////////////////
/////////////////////////////////////////////////////////////////////////////////////////////////////

// An abstract class to control tabs in plug-ins

class HISSTools_Tabs : protected virtual HISSTools_Graphics_Types
{

private:
	
    struct TabItem
	{
		iplug::igraphics::IControl *mControl;
		int mTabNumber;
		
		TabItem(iplug::igraphics::IControl *control, int tabNumber) : mControl(control), mTabNumber(tabNumber)
		{}
	};
	
	const IParam *mParam;
	iplug::igraphics::IControl *mTabControl;
	std::vector<TabItem> mItems;
	
	int mCurrentTabNumber;
	int mMaxTabNumber;	
	
	void updateItems()
	{
		bool tabObjectHidden = mTabControl->IsHidden();
		
		for (auto it = mItems.begin(); it != mItems.end(); it++)
            it->mControl->Hide(tabObjectHidden || clipTabNumber(it->mTabNumber) != mCurrentTabNumber);
	}
	
	int clipTabNumber(int tabNumber)
	{
		tabNumber = tabNumber < 0 ? 0 : tabNumber;
		tabNumber = tabNumber > mMaxTabNumber ? mMaxTabNumber : tabNumber;

		return tabNumber;
	}
	
public:
	
	// You should pass the inheriting class here, after constructing the control, which must be mapped to a valid parameter of the plug - the tabs are tied to the parameter, rather than the control
	
    HISSTools_Tabs(iplug::igraphics::IControl *tabControl) : mTabControl(tabControl), mParam(nullptr)
	{}
	
    // Call this from OnInit in the inheriting class
    
    void init()
    {
        mParam = mTabControl->GetParam();
        mMaxTabNumber = mParam != nullptr ? round(mParam->GetRange()) : 0;
        tabSetDirty(false);
    }
    
	void attachControl(iplug::igraphics::IControl *control, int tabNumber)
	{
        // N.B. - mMaxTabNumber is one lass than the number of actual tabs (zero referenced)

		mItems.push_back(TabItem(control, tabNumber));
		updateItems();
	}
	
	void tabHide(bool hide)
	{
		mTabControl->IControl::Hide(hide);
		updateItems();
	}
	
	void tabSetDirty(bool pushParamToPlug)
	{		
		mTabControl->IControl::SetDirty(pushParamToPlug);
		mCurrentTabNumber = mParam ? clipTabNumber(mParam->Int() - mParam->GetMin()) : 0;
		updateItems();
	}
	/*
	void setTabFromPlug(int tabNumber)
	{
		if (mParam)
			mParam->Set(tabNumber + mParam->GetMin());
			
		tabSetDirty(false);
	}*/
	
	// These functions should be declared in any inheriting classes, and should call the related tab versions
	
	virtual void Hide(bool hide) = 0;
<<<<<<< HEAD
	virtual void SetDirty(bool pushParamToPlug) = 0;
};
=======
	virtual void SetDirty(bool pushParamToPlug, int) = 0;
};


// This class allows Live-style tabs that have no explicit selector, and instead are set from the plug via other related controls

class HISSTools_Invisible_Tabs : public iplug::igraphics::IControl, public HISSTools_Tabs
{
    
public:
	
	HISSTools_Invisible_Tabs(int paramIdx) : IControl(IRECT(), paramIdx), HISSTools_Tabs(this) {}
	
    void OnInit() override                              { init(); }
	void Draw(IGraphics& g) override                    { }
	void Hide(bool hide) override                       { tabHide(hide); }
	void SetDirty(bool pushParamToPlug, int) override   { tabSetDirty(pushParamToPlug); }
};

/////////////////////////////////////////////////////////////////////////////////////////////////////
/////////////////////////////////////////////////////////////////////////////////////////////////////
/////////////////////////////////////////////////////////////////////////////////////////////////////

// Helper class to deal with blocks of text 

class HISSTools_Text_Helper_Block : protected virtual HISSTools_Graphics_Types
{
	
protected:
	
	// Dimensions
	
	double mX;
	double mY;
	double mW;
	double mH;
	
	// Appearance
	
	HISSTools_Text *mTextTS;
	HISSTools_Color_Spec *mTextCS;
	HISSTools_Shadow *mTextSD;
	HTextAlign mHAlign;
	VTextAlign mVAlign;
	
	// String
	
	WDL_String mStr;
	
private:
	
	void setup(double x, double y, double w, double h, HTextAlign hAlign, VTextAlign vAlign, const char *name, const char *type, HISSTools_Design_Scheme *designScheme)
	{
		// Dimensions
		
		resizeText(x, y, w, h);
		
		// Get Appearance
		
		mTextTS = designScheme->getTextStyle(name, type);
		mTextCS = designScheme->getColorSpec(name, type);
		mTextSD = designScheme->getShadow(name, type);
		mHAlign = hAlign;
		mVAlign = vAlign;		
	}
	
public:
	
	// Constructors
	
	HISSTools_Text_Helper_Block(double x, double y, double w, double h,  HTextAlign hAlign, VTextAlign vAlign, const char *name, const char *type, HISSTools_Design_Scheme *designScheme)
	{		
		setup(x, y, w, h, hAlign, vAlign, name, type, designScheme);
	}
	
	HISSTools_Text_Helper_Block(HTextAlign hAlign, VTextAlign vAlign, const char *name, const char *type, HISSTools_Design_Scheme *designScheme)
	{
		setup(0, 0, 0, 0, hAlign, vAlign, name, type, designScheme);
	}
	
	void Draw(HISSTools_VecLib& vecDraw)
	{
		if (mTextSD)
			vecDraw.startShadow(mTextSD, bounds());
			
		vecDraw.setColor(mTextCS);
		vecDraw.text(mTextTS, mStr.Get(), mX, mY, mW, mH, mHAlign, mVAlign);

		if (mTextSD)
			vecDraw.renderShadow();
	}
	
	void resizeText(double x, double y, double w, double h)
	{
		mX = w > 0 ? x : x + w;
		mY = h > 0 ? y : y + h;
		mW = fabs(w);
		mH = fabs(h);
	}
    
	void setTextColor(HISSTools_Color_Spec *colorSpec)
	{
		mTextCS = colorSpec;
	}
	
	void setText(const char *str)
	{
		mStr.Set(str);
	}
	
	HISSTools_Bounds bounds()
	{
		HISSTools_Bounds boxBounds(mX, mY, mW, mH);
		
		if (mTextSD)
			boxBounds.include(mTextSD->getBlurBounds(boxBounds));
		
		return boxBounds;
	}	
};


class HISSTools_Text_Helper_Panel : public HISSTools_Text_Helper_Block
{
	
protected:
	
	// Dimensions
	
	double mX;
	double mY;
	double mW;
	double mH;
	
	double mLPad;
	double mRPad;
	double mHPad;
	
	// Appearance
	
	HISSTools_Color_Spec *mPanelFillCS;
	HISSTools_Color_Spec *mPanelOutlineCS;
	HISSTools_Shadow *mPanelSD;
	double mPanelRoundness;
	double mPanelOutlineTK;	
	
private:
	
	// FIX - padding
	
	void setup(double x, double y, double w, double h, double wPad, double hPad, HTextAlign hAlign, VTextAlign vAlign, const char *name, const char *type, HISSTools_Design_Scheme *designScheme)
	{
		char concatenatedName[256];
	
		// Dimensions
	
		mLPad = wPad;
		mRPad = wPad;
		mHPad = hPad;
		resize(x, y, w, h);
	
		// Get Appearance
	
		sprintf(concatenatedName, "%sPanel", name);
	
		mPanelFillCS = designScheme->getColorSpec(concatenatedName, type);
		mPanelSD = designScheme->getShadow(concatenatedName, type);
	
		sprintf(concatenatedName, "%sPanelOutline", name);
	
		mPanelOutlineCS = designScheme->getColorSpec(concatenatedName, type);
		mPanelOutlineTK = designScheme->getDimension(concatenatedName, type);
	
		sprintf(concatenatedName, "%sPanelRoundness", name);
	
		double roundness = designScheme->getDimension(concatenatedName, type);
		roundness = ((roundness * 2) > mW) ? mW / 2.: roundness;
		roundness = ((roundness * 2) > mH) ? mH / 2.: roundness;
		mPanelRoundness = roundness < 0 ? mH / 2 : roundness;		
	}
	
protected:
    
    bool doDrawOutline()
    {
        return (mPanelOutlineTK && mPanelOutlineCS != nullptr);
    }
				
    bool doDrawPanel()
    {
        return ((mPanelFillCS != nullptr) || doDrawOutline());
    }

public:
	
	HISSTools_Text_Helper_Panel(double x, double y, double w, double h, double wPad, double hPad, HTextAlign hAlign, VTextAlign vAlign, const char *name, const char *type, HISSTools_Design_Scheme *designScheme)
	: HISSTools_Text_Helper_Block(hAlign, vAlign, name, type, designScheme)
	{
		setup(x, y, w, h, wPad, hPad, hAlign, vAlign, name, type, designScheme);
	}
	
	HISSTools_Text_Helper_Panel(HTextAlign hAlign, VTextAlign vAlign, const char *name, const char *type, HISSTools_Design_Scheme *designScheme) 
	: HISSTools_Text_Helper_Block(hAlign, vAlign, name, type, designScheme)
	{
		setup(0, 0, 0, 0, 0, 0, hAlign, vAlign, name, type, designScheme);
	}
	
	void Draw(HISSTools_VecLib& vecDraw, bool drawText)
	{	
		if (doDrawPanel())
		{
			if (mPanelSD)
				vecDraw.startShadow(mPanelSD, bounds());
		
			vecDraw.setColor(mPanelFillCS);
			vecDraw.fillRoundRect(mX, mY, mW, mH, mPanelRoundness);
			
			if (doDrawOutline())
			{	
				vecDraw.setColor(mPanelOutlineCS);
				vecDraw.frameRoundRect(mX, mY, mW, mH, mPanelRoundness, mPanelOutlineTK);
			}

			if (mPanelSD)
				vecDraw.renderShadow();
		}
		
        if (drawText)
            HISSTools_Text_Helper_Block::Draw(vecDraw);

	}

	void changePadding(double lPad, double rPad, double hPad)
	{
		mLPad = lPad;
		mRPad = rPad;
		mHPad = hPad;
		
        resize(mX, mY, mW, mH);
	}
	
	void changePadding(double wPad, double hPad)
	{
		changePadding(wPad, wPad, hPad);
	}

	void resize(double x, double y, double w, double h)
	{
		mX = w > 0 ? x : x + w;
		mY = h > 0 ? y : y + h;
		mW = fabs(w);
		mH = fabs(h);
				
		double lPad = mLPad > mW / 2.0 ? mW / 2.0 : mLPad;
		double rPad = mRPad > mW / 2.0 ? mW / 2.0 : mRPad;
		double hPad = mHPad > mH / 2.0 ? mH / 2.0 : mHPad;
		
		resizeText(x + lPad, y + hPad, w - (lPad + rPad), h - (2.0 * hPad));
	}
	
	void setPanelColor(HISSTools_Color_Spec *colorSpec)
	{
		mPanelFillCS = colorSpec;
	}
	
	void setOutlineColor(HISSTools_Color_Spec *colorSpec)
	{
		mPanelOutlineCS = colorSpec;
	}
	
	HISSTools_Bounds bounds()
	{
		HISSTools_Bounds boxBounds(mX, mY, mW, mH);
		
		boxBounds.addThickness(mPanelOutlineTK);
		
		if (mPanelSD)
			boxBounds.include(mPanelSD->getBlurBounds(boxBounds));
		
		boxBounds.include(HISSTools_Text_Helper_Block::bounds());
		
		return boxBounds;
	}
};

class HISSTools_Text_Helper_Param : public HISSTools_Text_Helper_Panel
{
	
private:
	
	iplug::igraphics::IControl *mControl;
	
    double mPromptRatio;
	double mTextHPad;
	double mSeparatorX;
	
	bool mDrawSeparator;
	bool mDrawTriangle;
	bool mMenuFlipTriangle;
    bool mInEdit;
	
	double mMenuTriangleTop;
	double mMenuTriangleBtm;
	double mMenuTriangleL;
	double mMenuTriangleR;
	
	HISSTools_Color_Spec *mTextHiliteCS;
	HISSTools_Color_Spec *mPanelHiliteCS;
	HISSTools_Color_Spec *mOutlineHiliteCS;
	HISSTools_Color_Spec *mTextCS;
	HISSTools_Color_Spec *mPanelFillCS;
	HISSTools_Color_Spec *mPanelOutlineCS;
		
	// Show Units
	
	bool mShowUnits;
	
	void setControlText()
	{
		IText text;
		
		strcpy(text.mFont, mTextTS->mFont);
		text.mSize = mTextTS->mSize;
		
		switch (mHAlign)
		{
			case kHAlignLeft:
                text.mAlign = EAlign::Near;
				break;
				
			case kHAlignCenter:
				text.mAlign = EAlign::Center;
				break;
				
			case kHAlignRight:
				text.mAlign = EAlign::Far;
				break;
		}

		mControl->SetText(text);
	}
	
	double roundnessCompensate(double menuTriangleHeight)
	{
		if (menuTriangleHeight > mH)
			return mPanelRoundness;
		if (menuTriangleHeight <= mH - (2.0 * mPanelRoundness))
			return 0;
		
		return mPanelRoundness - sqrt(mPanelRoundness * mPanelRoundness - (0.25 * menuTriangleHeight * menuTriangleHeight) - (0.5 * mH) - mPanelRoundness);
	}
	
public:
	
	// Constructors
	
	HISSTools_Text_Helper_Param(iplug::igraphics::IControl *control, double x, double y, double w, double h, double pad, HTextAlign hAlign, VTextAlign vAlign, const char *name, const char *type, HISSTools_Design_Scheme *designScheme)
	: HISSTools_Text_Helper_Panel(x, y, w, h, 0, 0, hAlign, vAlign, name, type, designScheme), mInEdit(false)
	{			
        double textHeight = HISSTools_VecLib::getTextLineHeight(mTextTS);
		char concatenatedName[256];
		
		mControl = control;
		mTextHPad = pad;
		
		mTextCS = HISSTools_Text_Helper_Panel::mTextCS;
		mPanelFillCS = HISSTools_Text_Helper_Panel::mPanelFillCS;
		mPanelOutlineCS = HISSTools_Text_Helper_Panel::mPanelOutlineCS;
		
		// Get Appearance
		
		bool drawMenuTriangle;
		
		sprintf(concatenatedName, "%sDrawTriangle", name);
		drawMenuTriangle = designScheme->getFlag(concatenatedName, type);
        sprintf(concatenatedName, "%sPromptRatio", name);
        mPromptRatio = designScheme->getDimension(concatenatedName, type);
        sprintf(concatenatedName, "%sHilite", name);
		mTextHiliteCS = designScheme->getColorSpec(concatenatedName, type);
		sprintf(concatenatedName, "%sPanelHilite", name);
		mPanelHiliteCS = designScheme->getColorSpec(concatenatedName, type);
		sprintf(concatenatedName, "%sPanelOutlineHilite", name);
		mOutlineHiliteCS = designScheme->getColorSpec(concatenatedName, type);
		mShowUnits = designScheme->getFlag("ShowUnits", type);
		
		// FIX - Padding! (see Draw also)
    
		double wPad = 9;
		double hPad = 0;
		
		//changePadding(wPad, hPad);
		changePadding(0, hPad);
        
		if (drawMenuTriangle)
		{
			mDrawTriangle = true;
			sprintf(concatenatedName, "%sDrawSeparator", name);
			mDrawSeparator = designScheme->getFlag(concatenatedName, type);
			sprintf(concatenatedName, "%sFlipTriangle", name);
			mMenuFlipTriangle = designScheme->getFlag(concatenatedName, type);
						
			double menuTriangleWidthRatio = designScheme->getDimension("MenuTriangleWidthRatio", type);
			double menuTriangleHeightRatio = designScheme->getDimension("MenuTriangleHeightRatio", type);
			double menuTriangleWidth = textHeight * menuTriangleWidthRatio;
			double menuTriangleHeight = textHeight * menuTriangleHeightRatio;
					
			double separatorWidth = wPad * 2.0 + menuTriangleWidth + roundnessCompensate(menuTriangleHeight);
			mSeparatorX = mX + (mMenuFlipTriangle ? separatorWidth : mW - separatorWidth);

            mMenuTriangleTop = mY + (mH - menuTriangleHeight) / 2.0;
			mMenuTriangleBtm = mMenuTriangleTop + menuTriangleHeight;
			mMenuTriangleL = mSeparatorX + (mMenuFlipTriangle ? -(menuTriangleWidth + wPad) : wPad);
			mMenuTriangleR = mMenuTriangleL + menuTriangleWidth;
		}
	}
	
	bool menuParam()
	{
		if (mControl->GetParam() == nullptr)
			return false;
		
		if (mControl->GetParam()->NDisplayTexts())
			return true;
		
		return false;
	}
	
    void finishEdit() { mInEdit = false; }
    
	void promptUserInput()
	{
		HISSTools_Bounds entryBounds;
		IRECT iEntryBounds;
		
        mInEdit = menuParam() ? false : true;
        
		// FIX - Widths ??
		// FIX - Text Prompt Vertical Centering??
		// FIX - Text Prompt - proper matching font....
		// FIX - Prompt Menus - Centering for text and box
		// FIX - Prompt Menus - font....
		
		if (mControl->GetParam() == nullptr)
			return;
		
		double textHeight = mTextTS->mSize;
		double promptHeight = menuParam() ? 0 : textHeight + (2.0 * mTextHPad);

		// FIX - Set Padding, rather than variable???
		// FIX - is this one justified?
		
		double promptTop = mY - ((textHeight / 2.0) + mTextHPad + 1.0);
		double promptLeft = mX + mLPad;
		double promptWidth = mW - (mLPad + mRPad);

        promptLeft += 0.5 * promptWidth * (1.0 - mPromptRatio);
        promptWidth *= mPromptRatio;
        
		switch (mVAlign)
		{
			case kVAlignTop:
				promptTop += textHeight / 2.0;
				break;
			case kVAlignCenter:
				promptTop += mH / 2.0;
				break;
			case kVAlignBottom:
				promptTop += mH - (textHeight / 2.0);
				break;
		}
		
		if (mDrawSeparator && menuParam() && doDrawOutline())
		{
			promptTop = mY + mH;
            promptLeft = mMenuFlipTriangle ? mX : mSeparatorX;
		}
		
		entryBounds = HISSTools_Bounds(promptLeft, promptTop, promptWidth, promptHeight);
		
		setControlText();
		mControl->DisablePrompt(false);
		mControl->PromptUserInput(entryBounds);
	}
	
	bool promptUserInput(float x, float y)
	{
		if (bounds().Contains(x, y))
		{
			if (!mDrawSeparator || (mMenuFlipTriangle == (x < mSeparatorX)))
			{
				promptUserInput();
				return true;
			}
		}
		
		return false;
	}
	
	void hilite(bool on)
	{
		if (on)
		{
			if (mTextHiliteCS)
				HISSTools_Text_Helper_Panel::mTextCS = mTextHiliteCS;
			if (mPanelHiliteCS)
				HISSTools_Text_Helper_Panel::mPanelFillCS = mPanelHiliteCS;
			if (mOutlineHiliteCS) 
				HISSTools_Text_Helper_Panel::mPanelOutlineCS = mOutlineHiliteCS;
				
		}
		else 
		{
			HISSTools_Text_Helper_Panel::mTextCS = mTextCS;
			HISSTools_Text_Helper_Panel::mPanelFillCS = mPanelFillCS;
			HISSTools_Text_Helper_Panel::mPanelOutlineCS = mPanelOutlineCS;
		}
>>>>>>> 45fd5029


// This class allows Live-style tabs that have no explicit selector, and instead are set from the plug via other related controls

<<<<<<< HEAD
class HISSTools_Invisible_Tabs : public iplug::igraphics::IControl, public HISSTools_Tabs
{
    
public:
	
	HISSTools_Invisible_Tabs(int paramInx) : IControl(IRECT(), paramInx), HISSTools_Tabs(this) {}
	
    void OnInit() override                           { init(); }
	void Draw(IGraphics& g) override                 { }
	void Hide(bool hide) override                    { tabHide(hide); }
	void SetDirty(bool pushParamToPlug) override     { tabSetDirty(pushParamToPlug); }
=======
            changePadding(wPad + (mMenuFlipTriangle ? separatorWidth : 0), wPad + (mMenuFlipTriangle ? 0 : separatorWidth), hPad);
        }
        
		const IParam *param = mControl->GetParam();
		
        WDL_String str;
        
		if (param == nullptr)
			return;
		
		// Retrieve Value
		
		param->GetDisplay(str);
		
		// If label is nullptr don't add the space
		
		if (mShowUnits && *(param->GetLabel()))
		{
			str.Append(" ");
			str.Append(param->GetLabel());
		}
		
		// Draw Text (with Panel)
		
		setText(str.Get());
		HISSTools_Text_Helper_Panel::Draw(vecDraw, !mInEdit);
		
		// Menu Separator / Triangle
		
		if (mDrawTriangle && menuParam())
		{
            // Separator
            
            if (mDrawSeparator && doDrawOutline())
            {
                vecDraw.setColor(mPanelOutlineCS);
                vecDraw.line(mSeparatorX, mY, mSeparatorX, mY + mH, mPanelOutlineTK);
            }
            
            // Triangle
            
			if (mTextSD)
                vecDraw.startShadow(mTextSD, IRECT(mX, mY, mX + mW, mY + mH));
		 
            vecDraw.setColor(mTextCS);
            vecDraw.fillTriangle(mMenuTriangleL, mMenuTriangleTop, (mMenuTriangleL + mMenuTriangleR) / 2.0, mMenuTriangleBtm, mMenuTriangleR, mMenuTriangleTop);
		 
			if (mTextSD)
                vecDraw.renderShadow();
		}
	}
>>>>>>> 45fd5029
};

/////////////////////////////////////////////////////////////////////////////////////////////////////
////////////////////////////////////////// HISSTools Value //////////////////////////////////////////
/////////////////////////////////////////////////////////////////////////////////////////////////////

// Multipurpose numerical / menu control

// FIX - do your own mousing later...

class HISSTools_Value : public iplug::igraphics::IKnobControlBase, public HISSTools_Control_Layers
{
	
private:
	
	// Text
	
	HISSTools_Text_Helper_Param *mTextParam;
	HISSTools_Text_Helper_Block *mTextLabel;
	
    // Name
    
    WDL_String mDisplayName;

    // Mousing
    
    bool mDrag;
    
	// Stored Dimensions
	
	double mTextArea;
	
public:
	
	HISSTools_Value(int paramIdx, double x, double y, double w, double h, const char *type = 0, HISSTools_Design_Scheme *designScheme = &DefaultDesignScheme, const char* name = nullptr)
	: IKnobControlBase(IRECT(), paramIdx), HISSTools_Control_Layers()
	{
		// FIX - perhaps just inherit these??

        bool labelBelow = designScheme->getFlag("ValueLabelBelow", type);
        bool label = designScheme->getFlag("ValueDrawLabel", type);
		mTextArea = designScheme->getDimension("ValueTextArea", type);
		        
		mTextParam = new HISSTools_Text_Helper_Param(this, x, y, w, h, 1, kHAlignCenter, kVAlignCenter, "Value", type, designScheme);
        
        if (label && labelBelow)
            mTextLabel = new HISSTools_Text_Helper_Block(x, y + h, w, mTextArea, kHAlignCenter, kVAlignBottom, "ValueLabel", type, designScheme);
        else if (label)
            mTextLabel = new HISSTools_Text_Helper_Block(x, y - mTextArea, w, mTextArea, kHAlignCenter, kVAlignTop, "ValueLabel", type, designScheme);
        else
            mTextLabel = nullptr;

		SetTargetRECT(HISSTools_Bounds(x, y, w, h));
		
		HISSTools_Bounds fullBoxBounds = mTextParam->bounds();
		if (mTextLabel)
            fullBoxBounds.include(mTextLabel->bounds());
		mRECT = fullBoxBounds;
        
        SetMouseOverWhenDisabled(true);
        SetMouseEventsWhenDisabled(true);
        
        if (name)
            mDisplayName.Set(name);
	}
	
	~HISSTools_Value()
	{
		delete mTextParam;
		delete mTextLabel;
	}
	
    void OnInit() override
    {
        if (mTextLabel)
        {
            if (mDisplayName.GetLength())
                mTextLabel->setText(mDisplayName.Get());
            else
                mTextLabel->setText((GetParam() != nullptr) ? GetParam()->GetName() : "");
        }
    }
    
	void OnMouseDown(float x, float y, const IMouseMod& pMod) override
	{
        mMouseDown = true;
        mMouseDragValue = GetValue();

		if (pMod.S)
		{
            SetValueToDefault();
            return;
		}

		if (mTextParam->menuParam())
		{
			if (mTextParam->promptUserInput(x, y) == false && GetParam())
			{
				double value = round(GetValue() * (GetParam()->GetRange()) + 1) / (GetParam()->GetRange());
                SetValue(value > 1.0 ? 0 : value);
			}
		}
        else
            mTextParam->hilite(true);
        
        mDrag = false;
		SetDirty();
	}
	
	void OnMouseUp(float x, float y, const IMouseMod& pMod) override
	{
        if (mDrag == false)
        {
            if (mTextParam->menuParam() == false)
                mTextParam->promptUserInput();
        }
        else
            mTextParam->hilite(false);
            
        mMouseDown = false;
        SetDirty(false);
	}
	
    void OnMouseDrag(float x, float y, float dX, float dY, const IMouseMod& pMod) override
    {
        mDrag = true;
    
        IKnobControlBase::OnMouseDrag(x, y, dX, dY, pMod);
    }
    
	void OnMouseDblClick(float x, float y, const IMouseMod& pMod) override
	{
        OnMouseDown(x, y, pMod);
	}
    
    virtual void SetValueFromUserInput(double value, int valIdx) override
    {
        mDrag = false;
        mTextParam->finishEdit();
        mTextParam->hilite(false);
        IKnobControlBase::SetValueFromUserInput(value, valIdx);
    }
	
	void Draw(IGraphics& g) override
	{
        HISSTools_VecLib vecDraw(g);

        // Label
        
        if (mTextLabel)
        {
            if (startBackground(vecDraw, mRECT))
                mTextLabel->Draw(vecDraw);
            renderBackground(vecDraw, mRECT);
        }
		mTextParam->Draw(vecDraw);
	}
};

/////////////////////////////////////////////////////////////////////////////////////////////////////
////////////////////////////////////////// HISSTools Dial ///////////////////////////////////////////
/////////////////////////////////////////////////////////////////////////////////////////////////////


// Multipurpose dial with auto value display

// FIX - do your own mousing later...

class HISSTools_Dial : public iplug::igraphics::IKnobControlBase, public HISSTools_Control_Layers
{
	
private:
	
	// Positioning / Dimensions
	
	double mCx;
	double mCy;
	double mR;
	
	// Pointer Appearance
	
	double mPointerCircRadius;			
	double mPointerTipRadius;			
	double mPointerAngle;		
	
	// Display Angles
	
	double mRefValue;
	double mStartAngle;
	double mThrowAngle;
	
	// Text Area
	
	double mTextArea;
	
	// Text Prompt
	
	double mPromptHalfHeight;
	
	// Line Thicknesses
	
	double mOutlineTK;
	double mPointerTK;
	double mPointerOutlineTK;
	
	// Shadow Specs
	
	HISSTools_Shadow *mOutlineSD;
	HISSTools_Shadow *mPointerSD;
	
	// Color Specs
	
	HISSTools_Color_Spec *mIndicatorCS;
	HISSTools_Color_Spec *mCircleFillCS;
	HISSTools_Color_Spec *mPointerFillCS;
	HISSTools_Color_Spec *mOutlineCS;
	HISSTools_Color_Spec *mPointerOutlineCS;
	HISSTools_Color_Spec *mInactiveOverlayCS;
	
	// Text Blocks
	
	HISSTools_Text_Helper_Block *mTextLabel;
	HISSTools_Text_Helper_Param *mTextParam;
	
    // Values on when mouse is over
    
    bool mMouseOver;
    bool mDrawValOnlyOnMO;
    
    WDL_String mDisplayName;
    
public:

	// Constructor

	HISSTools_Dial(int paramIdx, double x, double y, const char *type = 0, HISSTools_Design_Scheme *designScheme = &DefaultDesignScheme, const char* name = nullptr)
	: IKnobControlBase(IRECT(), paramIdx), HISSTools_Control_Layers(), mMouseOver(false)
	{
		// Calculate Measurements
		
		double d = designScheme->getDimension("DialDiameter", type);
		
		mTextArea = designScheme->getDimension("DialTextArea", type);
		
		mR = d / 2.0;
		mCx = x + mR;
		mCy = y + mR;
				
		// Pointer Appearance
		
		double pointerCircRatio = designScheme->getDimension("DialPointerRatio", type);
		double pointerTipRatio = designScheme->getDimension("DialTipRatio", type);
		double pointerAngle = designScheme->getDimension("DialPointerAngle", type);
		
		setPointerAppearance(pointerCircRatio, pointerTipRatio, pointerAngle);
		
		// Set Throw
		
		mRefValue = designScheme->getDimension("DialRefValue", type);
		mStartAngle = designScheme->getDimension("DialStartAngle", type);
		mThrowAngle = designScheme->getDimension("DialThrowAngle", type);
		
		// Get Appearance
		
		mOutlineTK = designScheme->getDimension("DialOutline", type);
		mPointerTK = designScheme->getDimension("DialIndicatorLineWidth", type);
		mPointerOutlineTK = designScheme->getDimension("DialPointerOutline", type);
		
		mOutlineSD = designScheme->getShadow("DialOutline", type);
		mPointerSD = designScheme->getShadow("DialPointer", type);
		
		mIndicatorCS = designScheme->getColorSpec("DialIndicator", type);
		mCircleFillCS = designScheme->getColorSpec("DialCircleFill", type);
		mPointerFillCS = designScheme->getColorSpec("DialPointerFill", type);
		mOutlineCS = designScheme->getColorSpec("DialOutline", type);
		mPointerOutlineCS = designScheme->getColorSpec("DialPointerOutline", type);
		mInactiveOverlayCS = designScheme->getColorSpec("DialInactiveOverlay", type);
		
        mDrawValOnlyOnMO = designScheme->getFlag("DialDrawValOnlyOnMO");
        
		// Text 
				
		mPromptHalfHeight = (0.5 * designScheme->getTextStyle("DialValue", type)->mSize) + designScheme->getDimension("DialPromptPadding", type);

		double textPad = designScheme->getDimension("DialPromptPadding", type);
        double halfWidth = mR;// * mPromptRatio;// * mPointerCircRadius;
        double labelHalfWidth = mR * 1.2;
        
		//FIX - above
		mTextParam = new HISSTools_Text_Helper_Param(this, mCx - halfWidth, mCy - mPromptHalfHeight, 2. * halfWidth, 2. * mPromptHalfHeight, textPad, kHAlignCenter, kVAlignCenter, "DialValue", type, designScheme);
		mTextLabel = new HISSTools_Text_Helper_Block(mCx - labelHalfWidth, mCy + mR, 2 * labelHalfWidth, mTextArea, kHAlignCenter, kVAlignBottom, "DialLabel", type, designScheme);
        
		// Calculate Areas (including shadows and thicknesses)
		
        HISSTools_Bounds labelBounds(mCx - labelHalfWidth, mCy + mR, 2 * labelHalfWidth, mTextArea);
        HISSTools_Bounds dialBoxBounds(x, y, d, d);
        HISSTools_Bounds fullBoxBounds = dialBoxBounds;
        fullBoxBounds.include(labelBounds);
		HISSTools_Bounds ptrBoxBounds(mCx - mPointerTipRadius, mCy - mPointerTipRadius, 2 * mPointerTipRadius, 2 * mPointerTipRadius);
		
		dialBoxBounds.addThickness(mOutlineTK);
		ptrBoxBounds.addThickness(mPointerOutlineTK);
		
		fullBoxBounds.include(mOutlineSD->getBlurBounds(dialBoxBounds));
		fullBoxBounds.include(mPointerSD->getBlurBounds(ptrBoxBounds));
		
		mRECT = fullBoxBounds;
		SetTargetRECT(dialBoxBounds);
        
        SetMouseOverWhenDisabled(true);
        SetMouseEventsWhenDisabled(true);
        
        if (name)
            mDisplayName.Set(name);
	}	
	
	~HISSTools_Dial()
	{
		delete mTextLabel;
		delete mTextParam;
	}
	
    void OnInit() override
    {
        if (mDisplayName.GetLength())
            mTextLabel->setText(mDisplayName.Get());
        else
            mTextLabel->setText(GetParam() != nullptr ? GetParam()->GetName() : "");
    }
    
private:
		
	void setPointerAppearance(double pointerCircRatio, double pointerTipRatio, double pointerAngle)
	{
		pointerCircRatio = pointerCircRatio > 0.99 ? 0.99 : pointerCircRatio;
		
		pointerTipRatio = pointerTipRatio > 1.0 / pointerCircRatio ? 1.0 / pointerCircRatio : pointerTipRatio;
		pointerTipRatio = pointerTipRatio < 1.01 ? 1.01 : pointerTipRatio;
		
		mPointerCircRadius = mR * pointerCircRatio;		
		mPointerTipRadius = mPointerCircRadius * pointerTipRatio;	
		mPointerAngle = pointerAngle;
	}

public:
	
	void OnMouseDown(float x, float y, const IMouseMod& pMod) override
	{
        OnMouseOver(x, y, pMod);
        
        mMouseDown = true;
        mMouseDragValue = GetValue();
        
		if (pMod.S)
            SetValueToDefault();
        else
            GetUI()->HideMouseCursor();
	}
	
	void OnMouseDblClick(float x, float y, const IMouseMod& pMod) override
	{
		// FIX - Confirm best key combo...
		
		if (pMod.S)
		{
			OnMouseDown(x, y, pMod);
			return;
		}
		
		mTextParam->promptUserInput();
        SetDirty(false);
	}
    
    void OnMouseOver(float x, float y, const IMouseMod& pMod) override
    {
        if (!mMouseOver)
        {
            mMouseOver = true;
            SetDirty(false);
        }
    }

    void OnMouseOut() override
    {
        if (mMouseOver)
        {
            mMouseOver = false;
            SetDirty(false);
        }
    }
    
    void SetDisabled(bool disable) override
    {
        bool old = mDisabled;
        mDisabled = disable;
        if (disable != old)
            SetDirty(false);
    }
    
    void SetValueFromUserInput(double value, int valIdx) override
    {
        mTextParam->finishEdit();
        IControl::SetValueFromUserInput(value, valIdx);
    }
    
	/*
	 // Mousing Functions
	 
	 // FIX - better gearing??
	 // FIX - click through options?
	 
	 void OnMouseDown(float x, float y, const IMouseMod& pMod) override
	 {
	 OnMouseDrag(x, y, 0, 0, pMod);
	 }
	 
	 void OnMouseDrag(float x, float y, float dX, float dY, const IMouseMod& pMod) override
	 {		
	 IParam *param = GetParam();
	 
	 IControl::OnMouseDrag(x, y, 0, 0, pMod);
	 
	 if (param && param->Type() != IParam::kTypeDouble && param->Type() != IParam::kTypeNone)
	 {
	 double value = param->Int();
	 double delta;
	 
	 if (mDirection == kVertical)
	 delta = -dY;
	 else
	 delta = dX;
	 
	 delta /= mGearing;
	 delta = round(delta);
	 value += delta;
	 value -= param->GetMin();
	 
	 mValue = value / param->GetRange();
	 }
	 
	 SetDirty(true);
	 }*/
	
	// Draw
	
	void Draw(IGraphics& g) override
	{
		const IParam *param = GetParam();
		double value, xIntersect, yIntersect;
		
        HISSTools_VecLib vecDraw(g);

		// Background
		
		if (startBackground(vecDraw, mRECT))
		{
			// Background Circles
			
			vecDraw.startShadow(mOutlineSD, mRECT);
			vecDraw.setColor(mOutlineCS);
			vecDraw.frameCircle(mCx, mCy, mR, mOutlineTK);
			vecDraw.renderShadow();
			vecDraw.setColor(mCircleFillCS);
			vecDraw.fillCircle(mCx, mCy, mR);
			
			// Label
			
			mTextLabel->Draw(vecDraw);
		}
				
		renderBackground(vecDraw, mRECT);
		
		// Round positions for integer parameters
		
		if (param != nullptr && param->Type() != IParam::kTypeDouble && param->Type() != IParam::kTypeNone)
			value = (param->Int() - param->GetMin()) / param->GetRange();
		else 
			value = GetValue();

		// Calculate Angles
		
		double iBaseAng = mStartAngle + mRefValue * mThrowAngle;
		double iDiffAng = ((value - mRefValue) * mThrowAngle);
		double iPntrAng = iBaseAng + iDiffAng;
		
		// Indicator Arc
		
		vecDraw.setColor(mIndicatorCS);
		vecDraw.fillArc(mCx, mCy, mR, iBaseAng, iDiffAng);
		
		// Pointer Line
		
		vecDraw.setColor(mOutlineCS);
		vecDraw.circleIntersection(mCx, mCy, iPntrAng, mR, &xIntersect, &yIntersect);
		vecDraw.line(mCx, mCy, xIntersect, yIntersect, mPointerTK);
		
		// Pointer
		
		vecDraw.startShadow(mPointerSD, mRECT);
		vecDraw.setColor(mPointerFillCS);
		vecDraw.fillCPointer(mCx, mCy, mPointerCircRadius, mPointerTipRadius, iPntrAng, mPointerAngle);
		vecDraw.setColor(mPointerOutlineCS);
		vecDraw.frameCPointer(mCx, mCy, mPointerCircRadius, mPointerTipRadius, iPntrAng, mPointerAngle, mPointerOutlineTK);
		vecDraw.renderShadow();
        
		if (IsDisabled())
		{
			// Inactive Overlay
			
			vecDraw.setColor(mInactiveOverlayCS);
            vecDraw.fillCPointer(mCx, mCy, mPointerCircRadius, mPointerTipRadius, iPntrAng, mPointerAngle);
		}
		else
        {
            if (!(mDrawValOnlyOnMO && !mMouseOver))
                mTextParam->Draw(vecDraw);
        }
	}
	
	void setThrow(double refValue, double startAngle, double throwAngle)
	{
		mRefValue = refValue;
		mStartAngle = startAngle;
		mThrowAngle = throwAngle;
	}
};


/////////////////////////////////////////////////////////////////////////////////////////////////////
<<<<<<< HEAD
=======
///////////////////////////////////////// HISSTools Button //////////////////////////////////////////
/////////////////////////////////////////////////////////////////////////////////////////////////////


// On/Off button with text on or off the handle

// FIX - Momentary action!!

class HISSTools_Button: public iplug::igraphics::IControl, public HISSTools_Control_Layers
{
	
private:
	
	// Positioning / Dimensions
	
	double mX;
	double mY;
	double mW;
	double mH;
	double mTextPad;
	double mRoundness;
		
	// Line Thicknesses
	
	double mOutlineTK;
	
	// Shadow Spec
	
	HISSTools_Shadow *mShadow;
	
	// Text Spec
	
	HISSTools_Text *mTextStyle;
	
	// Color Specs
	
	HISSTools_Color_Spec *mOnCS;
	HISSTools_Color_Spec *mOffCS;
	HISSTools_Color_Spec *mOutlineCS;
	HISSTools_Color_Spec *mHandleLabelCS;
    HISSTools_Color_Spec *mHandleLabelOffCS;
	HISSTools_Color_Spec *mBackgroundLabelCS;
	HISSTools_Color_Spec *mInactiveOverlayCS;
	
	// Label Mode
	
	bool mLabelMode;
    
protected:
    
    // Text
    
    WDL_String mDisplayName;
	
public:
	
	// Constructor
	
	HISSTools_Button(int paramIdx, double x, double y, double w = 0, double h = 0, const char *type = 0, HISSTools_Design_Scheme *designScheme = &DefaultDesignScheme, const char *name = "")
	: IControl(IRECT(), paramIdx), HISSTools_Control_Layers()
	{
		// Dimensions
		
        mX = x;
		mY = y;
        mW = w <= 0 ? designScheme->getDimension("ButtonWidth", type) : w;
        mH = h <= 0 ? designScheme->getDimension("ButtonHeight", type) : h;
		
		double roundness = designScheme->getDimension("ButtonRoundness", type);
		mRoundness = roundness < 0 ? mH / 2 : roundness;		
		
		mTextPad = designScheme->getDimension("ButtonTextPad", type);

		// Label Mode
		
		mLabelMode = designScheme->getFlag("ButtonLabelMode", type);
		
		// Get Appearance
		
		mOutlineTK = designScheme->getDimension("ButtonOutline", type);
		
		mShadow = designScheme->getShadow("Button", type);
		
		mTextStyle = designScheme->getTextStyle("Button", type);
		
		mOnCS = designScheme->getColorSpec("ButtonHandleOn", type);
		mOffCS = designScheme->getColorSpec("ButtonHandleOff", type);
		mHandleLabelCS = designScheme->getColorSpec("ButtonHandleLabel", type);
        mHandleLabelOffCS = designScheme->getColorSpec("ButtonHandleLabelOff", type);
        mHandleLabelOffCS = mHandleLabelOffCS ? mHandleLabelOffCS : mHandleLabelCS;
		mOutlineCS = designScheme->getColorSpec("ButtonOutline", type);
		mBackgroundLabelCS = designScheme->getColorSpec("ButtonBackgroundLabel", type);
		mInactiveOverlayCS = designScheme->getColorSpec("ButtonInactiveOverlay", type);
		
		// Calculate Areas (including shadows and thicknesses)
		
		HISSTools_Bounds handleBounds(mX, mY, mLabelMode ? mH : mW, mH);
		HISSTools_Bounds fullBounds(mX, mY, mW, mH);
		
		handleBounds.addThickness(mOutlineTK);
		
		fullBounds = mShadow->getBlurBounds(handleBounds);
		fullBounds.include(fullBounds);
		
		mRECT = (fullBounds);
		SetTargetRECT(handleBounds);
        
        if (name)
            mDisplayName.Set(name);
        
		mDblAsSingleClick = true;
	}
	
public:
	
    void OnInit() override
    {
        if (!mDisplayName.GetLength() && GetParam() != nullptr)
            mDisplayName.Set(GetParam()->GetName());
    }
    
	// Mousing Functions
	
	void OnMouseDown(float x, float y, const IMouseMod& pMod) override
	{
		SetValue(GetValue() ? 0 : 1.0);
		SetDirty();
	}	

	// Draw
	
	void Draw(IGraphics& g) override
	{
        HISSTools_VecLib vecDraw(g);
        
		// FIX - Support Label Colour States / Outline Color States? - Multiple States?
        
		// Button Rectangle
		
		vecDraw.startShadow(mShadow, mRECT);
		vecDraw.setColor(GetValue() > 0.5 ? mOnCS : mOffCS);
		vecDraw.fillRoundRect(mX, mY, mLabelMode ? mH : mW, mH, mRoundness);
		vecDraw.setColor(mOutlineCS);
		vecDraw.frameRoundRect(mX, mY, mLabelMode ? mH : mW, mH, mRoundness, mOutlineTK);
		vecDraw.renderShadow();
		
        vecDraw.setColor(mLabelMode ? mBackgroundLabelCS : GetValue() > 0.5 ? mHandleLabelCS : mHandleLabelOffCS);
		vecDraw.text(mTextStyle, mDisplayName.Get(), mLabelMode ? mX + mH + mTextPad : mX, mY, mLabelMode ? mW - (mH + mTextPad) : mW, mH, mLabelMode ?  kHAlignLeft : kHAlignCenter);

		// Inactive
		
		if (IsDisabled())
		{
			// Inactive Overlay
			
			vecDraw.setColor(mInactiveOverlayCS);
			vecDraw.fillRoundRect(mX, mY, mLabelMode ? mH : mW, mH, mRoundness);
		}
	}
};


/////////////////////////////////////////////////////////////////////////////////////////////////////
>>>>>>> 45fd5029
////////////////////////////////////////// HISSTools Switch//////////////////////////////////////////
/////////////////////////////////////////////////////////////////////////////////////////////////////


// Switch - multi state control with a number of vertical or horizontal positions

class HISSTools_Switch : public iplug::igraphics::IControl, public HISSTools_Control_Layers
{
	
private:

	// Positioning / Dimensions
	
	double mX;
	double mY;
	double mW;
	double mH;
	double mS;
	double mRoundness;
	
	// Line Thicknesses
	
	double mHandleTK;
	double mBoxOutlineTK;
	
	// Shadow Spec
	
	HISSTools_Shadow *mShadow;
	
	// Color Specs
	
	HISSTools_Color_Spec *mHandleFillCS;
	HISSTools_Color_Spec *mHandleOutlineCS;
	HISSTools_Color_Spec *mBoxFillCS;
	HISSTools_Color_Spec *mBoxOutlineCS;
	HISSTools_Color_Spec *mInactiveOverlayCS;
	
	// Number of States
	
	int mNStates;
	
public:
	
	HISSTools_Switch(int paramIdx, double x, double y, double w, double h, int nStates = 2, const char *type = 0, HISSTools_Design_Scheme *designScheme = &DefaultDesignScheme)
	: IControl(IRECT(), paramIdx), HISSTools_Control_Layers()
	{
		// Dimensions
		
		mX = x;
		mY = y;
		mW = w < 0 ? designScheme->getDimension("SwitchWidth", type) : w;
		mH = h < 0 ? designScheme->getDimension("SwitchHeight", type) : h;
		mS = std::min(w, h);
	
		double roundness = designScheme->getDimension("SwitchRoundness", type);
		mRoundness = roundness < 0 ? mH / 2 : roundness;		
		
		// Number of States
		
		// FIX - get from parameters if <= 0 ??
		
		mNStates = nStates < 2 ? 2 : nStates;
		
		// Get Appearance
		
		mHandleTK = designScheme->getDimension("SwitchHandleOutline", type);
		mBoxOutlineTK = designScheme->getDimension("SwitchBoxOutline", type);
		
		mShadow = designScheme->getShadow("Switch", type);

		mHandleFillCS = designScheme->getColorSpec("SwitchHandleFill", type);
		mHandleOutlineCS = designScheme->getColorSpec("SwitchHandleOutline", type);
		mBoxFillCS = designScheme->getColorSpec("SwitchBoxFill", type);
		mBoxOutlineCS = designScheme->getColorSpec("SwitchOutline", type);
		mInactiveOverlayCS = designScheme->getColorSpec("SwitchInactiveOverlay", type);
		
		// Calculate Areas (including shadows and thicknesses)
		
		HISSTools_Bounds boxBounds(mX, mY, mW, mH);
		HISSTools_Bounds fullBounds(mX, mY, mW, mH);
		
		boxBounds.addThickness(mBoxOutlineTK);
		fullBounds.addThickness(mHandleTK);
		
		fullBounds = mShadow->getBlurBounds(fullBounds);
		fullBounds.include(boxBounds);
		
<<<<<<< HEAD
		mRECT = fullBounds;
=======
		mRECT = (fullBounds);
>>>>>>> 45fd5029
		SetTargetRECT(boxBounds);
        
        SetMouseOverWhenDisabled(true);
        SetMouseEventsWhenDisabled(true);
	}
	
public:
	
	// Mousing Functions
	
	void OnMouseDown(float x, float y, const IMouseMod& pMod) override
	{
		OnMouseDrag(x, y, 0, 0, pMod);
	}
	
	void OnMouseDrag(float x, float y, float dX, float dY, const IMouseMod& pMod) override
	{
        // FIX - retina support for position data!
        
		if (mW > mH)
			SetValue(round(std::max(0.0, std::min(1.0, ((x - mX) / mW))) * (mNStates - 1)) / (mNStates - 1));
		else
			SetValue(round(std::max(0.0, std::min(1.0, ((y - mY) / mH))) * (mNStates - 1)) / (mNStates - 1));
		
		SetDirty();
	}
	
	// Draw
	
	void Draw(IGraphics& g) override
	{
        HISSTools_VecLib vecDraw(g);

		// Calculate position (according to orientation)
		
		double xPos, yPos;
		
		if (mW > mH)
		{
			xPos = mX + (mW - mS) * GetValue();
			yPos = mY;
		}
		else 
		{
			xPos = mX;
			yPos = mY + (mH - mS) * GetValue();
		}

		// Background
		
		if (startBackground(vecDraw, mRECT))
		{
			// Background Rectangle
		
			vecDraw.setColor(mBoxFillCS);
			vecDraw.fillRoundRect(mX, mY, mW, mH, mRoundness);
			vecDraw.setColor(mBoxOutlineCS);
			vecDraw.frameRoundRect(mX, mY, mW, mH, mRoundness, mBoxOutlineTK);
		}
		
		renderBackground(vecDraw, mRECT);
		
		// Handle
		
		vecDraw.setColor(mHandleFillCS);
		vecDraw.startShadow(mShadow, mRECT);
		vecDraw.fillRoundRect(xPos, yPos, mS, mS, mRoundness);
		vecDraw.setColor(mHandleOutlineCS);
		vecDraw.frameRoundRect(xPos, yPos, mS, mS, mRoundness, mHandleTK);
		vecDraw.renderShadow();
		
		// Fix - Labels (Control Name and Value)
		// Label
		
		//vecDraw.setColor(textColor);
		//vecDraw.text(&txt, "Load", mRECT.L, mRECT.R, mRECT.T, mRECT.B);
		
		// Inactive
		
		if (IsDisabled())
		{
			// Inactive Overlay
			
			vecDraw.setColor(mInactiveOverlayCS);
			vecDraw.fillRoundRect(mX, mY, mW, mH, mRoundness);
		}
	}
};


/////////////////////////////////////////////////////////////////////////////////////////////////////
////////////////////////////////////////// HISSTools Matrix /////////////////////////////////////////
/////////////////////////////////////////////////////////////////////////////////////////////////////


class HISSTools_Matrix : public iplug::igraphics::IControl, public HISSTools_Control_Layers
{
	
private:
	
	// Size (Dimension)

	int mXDim;
	int mYDim;	
	
	// Positioning / Dimensions
	
	double mX;
	double mY;
	double mW;
	double mH;
	double mS;
	double mRoundness;
	double mGap;
	double mUnit;
	
	// Line Thicknesses
	
	double mHandleEmptyOutlineTK;
	double mHandleFilledOutlineTK;
	double mHiliteTK;
	
	// Shadow Spec
	
	HISSTools_Shadow *mShadow;
	
	// Color Specs
	
	HISSTools_Color_Spec *mStateCS[256];
	HISSTools_Color_Spec *mOutlineCS;
	HISSTools_Color_Spec *mHiliteCS;

	// States
	
	unsigned char *mStates;
	unsigned char mNStates;	
	
	// Hilite
	
	int mXHilite;
	int mYHilite;
	
    // Mousing Info
    
    int mXPos;
    int mYPos;
    	
	bool coordsToIndices(double x, double y, int *xPos, int *yPos)
	{
		*xPos = -1;
		*yPos = -1;
	
		// FIX - Look at different thicknesses here
		
		double halfTK = mHandleFilledOutlineTK / 2.0;
		x += halfTK;
		y += halfTK;
		
		if (x < mX) 
			return false;
		if (x > mX + mW) 
			return false;
		if (y < mY) 
			return false;
		if (y > mY + mH) 
			return false;
		
		*xPos = (x - mX) / mUnit;
		*yPos = (y - mY) / mUnit;
		
		if (((*xPos + 1) * mUnit + mX - mGap + halfTK) > x && ((*yPos + 1) * mUnit + mY - mGap + halfTK) > y)
			return true;
		
		*xPos = -1;
		*yPos = -1;
		
		return false;
	}
	
	virtual void reportToPlug(int xPos, int yPos, const IMouseMod& mod, MousingAction action, float wheel = 0.f) {}
	
public:
	
	// Constructor and Destructor
	
	HISSTools_Matrix(int paramIdx, double x, double y, int xDim, int yDim, const char *type = 0, HISSTools_Design_Scheme *designScheme = &DefaultDesignScheme, HISSTools_Design_Scheme *stateScheme = 0)
	: IControl(IRECT(), paramIdx), HISSTools_Control_Layers()
	{
		// Dimensions
		
		mXDim = xDim;
		mYDim = yDim;
		mX = x;
		mY = y;
		mS = designScheme->getDimension("MatrixHandleSize", type);
		mGap = designScheme->getDimension("MatrixHandleGap", type);
		mUnit = mS + mGap;
		mW = mXDim * mUnit - mGap;
		mH = mYDim * mUnit - mGap;
		mRoundness = designScheme->getDimension("MatrixHandleRoundness", type);
		mRoundness = mRoundness < 0. ? mS / 2 : mRoundness;
		
		// States
		
		HISSTools_Design_Scheme *currentStateScheme = stateScheme ? stateScheme : designScheme;
		
		mStates = new unsigned char[mXDim * mYDim];
		
		for (int i = 0; i < mXDim; i++)
			for (int j = 0; j < mYDim; j++)
				mStates[j * mXDim + i] = 0;
		
		// Get number of states that are supported with color specs

		for (int i = 0; i < 256; i++)
		{
			char testName[16];
			
			sprintf(testName, "MatrixState%d", i);
			mStateCS[i] = currentStateScheme->getColorSpec(testName, type);
			
			if (!mStateCS[i])
				break;
			else
				mNStates = i + 1;
		}
		
		// Mousing

		mXPos = mYPos = -1;
		
		// Hilite
		
		mXHilite = mYHilite = -1;
		
		// Get Appearance
		
		mHandleEmptyOutlineTK = designScheme->getDimension("MatrixShadowOutline", type);
		mHandleFilledOutlineTK = designScheme->getDimension("MatrixOutline", type);
		mHiliteTK = designScheme->getDimension("MatrixHilite", type);
				
		mShadow = designScheme->getShadow("Matrix", type);
		
		mOutlineCS = designScheme->getColorSpec("MatrixOutline", type);
		mHiliteCS = designScheme->getColorSpec("MatrixHilite", type);
		
		// Calculate Areas (including shadows and thicknesses)
		
		HISSTools_Bounds boxBoundsShadow(mX, mY, mW, mH);
		HISSTools_Bounds boxBoundsOutline(mX, mY, mW, mH);
		HISSTools_Bounds fullBoxBounds(mX, mY, mW, mH);
		
		boxBoundsShadow.addThickness(mHandleEmptyOutlineTK);
		boxBoundsShadow = mShadow->getBlurBounds(boxBoundsShadow);
		boxBoundsOutline.addThickness(mHandleFilledOutlineTK);
		fullBoxBounds = boxBoundsOutline;
		fullBoxBounds.include(boxBoundsShadow);
		
<<<<<<< HEAD
		mRECT = fullBoxBounds;
		SetTargetRECT(boxBoundsOutline);
		
		mValidReport = false;
=======
		mRECT = (fullBoxBounds);
		SetTargetRECT(boxBoundsOutline);
>>>>>>> 45fd5029
	}
	
	~HISSTools_Matrix()
	{
		delete[] mStates;
	}
	
    int getXPos() const { return mXPos; }
    int getYPos() const { return mYPos; }
    
    // Mousing Functions
	 
	bool OnMousing(float x, float y, const IMouseMod& mod, MousingAction action, float wheel = 0.f)
	{
		if (coordsToIndices(x, y, &mXPos, &mYPos))
		{
			reportToPlug(mXPos, mYPos, mod, action, wheel);
			
			return true;
		}
		
		return false;
	}
	
	void OnMouseDown(float x, float y, const IMouseMod& mod) override
	{
		OnMousing(x, y, mod, kMouseDown);
	}
	
	void OnMouseUp(float x, float y, const IMouseMod& mod) override
	{
		OnMousing(x, y, mod, kMouseUp);
	}
	
	void OnMouseDblClick(float x, float y, const IMouseMod& mod) override
	{
		OnMousing(x, y, mod, kMouseDblClick);
	}
	
	void OnMouseDrag(float x, float y, float dX, float dY, const IMouseMod& mod) override
	{
		OnMousing(x, y, mod, kMouseDrag);
	}
	
	void OnMouseWheel(float x, float y, const IMouseMod& pMod, float d) override
	{
		OnMousing(x, y, pMod, kMouseWheel, d);
	}
	
	void OnMouseOver(float x, float y, const IMouseMod& mod) override
	{
		if (OnMousing(x, y, mod, kMouseOver) == false)
			OnMouseOut();
		else
			SetDirty(false);
	}
	
	virtual void OnMouseOut() override
	{
        mXPos = -1;
        mXPos = -1;
        
		reportToPlug(-1, -1, IMouseMod(), kMouseOut);
		
		SetDirty(false);
	}
	
	// Draw
	
	void Draw(IGraphics& g) override
	{
        HISSTools_VecLib vecDraw(g);
        
		// Background (shadow boxes)
		
		if (startBackground(vecDraw, mRECT))
		{		
			vecDraw.startShadow(mShadow, mRECT);
			vecDraw.setColor(mOutlineCS);
			
			for (int i = 0; i < mXDim; i++)
			{
				double sx = mX + i * mUnit;
				
				for (int j = 0; j < mYDim; j++) 
				{
					double sy = mY + j * mUnit;
					
					vecDraw.frameRoundRect(sx, sy, mS, mS, mRoundness, mHandleEmptyOutlineTK);
				}
			}
			
			vecDraw.renderShadow(false);
		}
		
		renderBackground(vecDraw, mRECT);

		// Matrix fills
		
		for (int i = 0; i < mXDim; i++)
		{
			double sx = mX + i * mUnit;
			
			for (int j = 0; j < mYDim; j++) 
			{
				double sy = mY + j * mUnit;
								
				vecDraw.setColor(mStateCS[mStates[j * mXDim + i] % mNStates]);
				vecDraw.fillRoundRect(sx, sy, mS, mS, mRoundness);
				vecDraw.setColor(mOutlineCS);
				vecDraw.frameRoundRect(sx, sy, mS, mS, mRoundness, mHandleFilledOutlineTK);
			}
		}

		if (mXHilite > -1 && mYHilite > -1)
		{
			vecDraw.setColor(mHiliteCS);
			vecDraw.frameRoundRect(mX + mXPos * mUnit, mY + mYPos * mUnit, mS, mS, mRoundness, mHiliteTK);
		}
	}
	
	void SetState(int x, int y, char state)
	{
		if (x >= 0 && x < mXDim && y >= 0  && y < mYDim)
        {
            if (state != mStates[y * mXDim + x])
            {
                mStates[y * mXDim + x] = state;
                SetDirty(false);
            }
        }
	}
	
	unsigned char GetState(int x, int y)
	{
		if (x >= 0 && x < mXDim && y >= 0  && y < mYDim)
			return mStates[y * mXDim + x];
		
		return 0;
	}
	
	void SetHilite(bool on)
	{
		if (on)
		{
			mXHilite = mXPos;
			mYHilite = mYPos;
		}
		else 
		{
			mXHilite = -1;
			mXHilite = -1;
		}
		
		SetDirty(false);
	}
};

<<<<<<< HEAD
=======

/////////////////////////////////////////////////////////////////////////////////////////////////////
//////////////////////////////////////// HISSTools TextBlock ////////////////////////////////////////
/////////////////////////////////////////////////////////////////////////////////////////////////////


// A Text Block (Static or otherwise)

class HISSTools_TextBlock : public HISSTools_Text_Helper_Block, public iplug::igraphics::IControl, public HISSTools_Control_Layers
{
	
public:
	
	// Constructors
	
	HISSTools_TextBlock(double x, double y, double w, double h, const char* str = "", HTextAlign hAlign = kHAlignCenter, VTextAlign vAlign = kVAlignCenter, const char* type = 0, HISSTools_Design_Scheme *designScheme = &DefaultDesignScheme)
	: HISSTools_Text_Helper_Block(x, y, w, h, hAlign, vAlign, "TextBlock", type, designScheme), IControl(IRECT()), HISSTools_Control_Layers()
	{
		setText(str);
		mRECT = bounds();
	}
	
	void Draw(IGraphics& g)
	{
        HISSTools_VecLib vecDraw(g);
        HISSTools_Text_Helper_Block::Draw(vecDraw);
	}
	
	void setText(const char *str)
	{
		HISSTools_Text_Helper_Block::setText(str);
		SetDirty();
	}
};


/////////////////////////////////////////////////////////////////////////////////////////////////////
///////////////////////////////////////// HISSTools Panel ///////////////////////////////////////////
/////////////////////////////////////////////////////////////////////////////////////////////////////


// Panel with or without outline and with dropshadow

class HISSTools_Panel: public iplug::igraphics::IControl, public HISSTools_Control_Layers
{
	
private:

	// Positioning / Dimensions
	
	double mX;
	double mY;
	double mW;
	double mH;
	
	double mRoundnessTL;
	double mRoundnessTR;
	double mRoundnessBL;
	double mRoundnessBR;
	
	// Line Thicknesses
	
	double mOutlineTK;
	
	// Shadow Spec
	
	HISSTools_Shadow *mShadow;
	
	// Color Specs
	
	HISSTools_Color_Spec *mPanelCS;
	HISSTools_Color_Spec *mOutlineCS;
	
	bool mDrawOutline;
	
private:
	
	double getRoundness(const char *name, const char *type, HISSTools_Design_Scheme *designScheme)
	{
		double roundness = designScheme->getDimension(name, type);
		
		// FIX - Why height?
		
		return roundness < 0 ? mH / 2 : roundness;	
	}
	
public:
	
	// Constructor
	
	HISSTools_Panel(double x, double y, double w = 0, double h = 0, const char *type = 0, HISSTools_Design_Scheme *designScheme = &DefaultDesignScheme)
	: IControl(IRECT()), HISSTools_Control_Layers()
	{
		// Dimenasions
		
		mX = x;
		mY = y;
		mW = w <= 0 ? designScheme->getDimension("PanelWidth", type) : w;
		mH = h <= 0 ? designScheme->getDimension("PanelHeight", type) : h;
		
		mRoundnessTL = getRoundness("PanelRoundnessTL", type, designScheme);
		mRoundnessTR = getRoundness("PanelRoundnessTR", type, designScheme);
		mRoundnessBL = getRoundness("PanelRoundnessBL", type, designScheme);
		mRoundnessBR = getRoundness("PanelRoundnessBR", type, designScheme);
		
		// Get Appearance
		
		mOutlineTK = designScheme->getDimension("PanelOutline", type);
		
		mShadow = designScheme->getShadow("Panel", type);
			
		mDrawOutline = designScheme->getFlag("PanelDrawOutline", type);
		
		mPanelCS = designScheme->getColorSpec("PanelFill", type);
		mOutlineCS = designScheme->getColorSpec("PanelOutline", type);
			
		// Calculate Areas (including shadows and thicknesses)
		
		HISSTools_Bounds fullBounds(mX, mY, mW, mH);

		if (mDrawOutline)
			fullBounds.addThickness(mOutlineTK);
		
		fullBounds = mShadow->getBlurBounds(fullBounds);
		
		mRECT = (fullBounds);
	}
	
public:
	
	// Draw
	
	void Draw(IGraphics& g)
	{
        HISSTools_VecLib vecDraw(g);

		if (startBackground(g, vecDraw, mRECT))
		{
			vecDraw.startShadow(mShadow, mRECT);
			vecDraw.setColor(mPanelCS);
			vecDraw.fillRoundRect(mX, mY, mW, mH, mRoundnessTL, mRoundnessTR, mRoundnessBL, mRoundnessBR);
			if (mDrawOutline)
			{				
				vecDraw.setColor(mOutlineCS);
				vecDraw.frameRoundRect(mX, mY, mW, mH, mRoundnessTL, mRoundnessTR, mRoundnessBL, mRoundnessBR, mOutlineTK);
			}
			vecDraw.renderShadow();
		}
		
		// Background
		
		renderBackground(g, vecDraw, mRECT);
	}
};


>>>>>>> 45fd5029
/////////////////////////////////////////////////////////////////////////////////////////////////////
//////////////////////////////////////////// HISSTools VU ///////////////////////////////////////////
/////////////////////////////////////////////////////////////////////////////////////////////////////


class HISSTools_Progress : public iplug::igraphics::IControl, public HISSTools_Control_Layers
{
	
private:
    
	// Positioning / Dimensions
	
	double mX;
	double mY;
	double mW;
	double mH;
		
	// Line Thicknesses
	
	double mOutlineTK;
	
	// Shadow Spec
	
	HISSTools_Shadow *mShadow;
		
	// Color Specs
	
	HISSTools_Color_Spec *mBackgroundCS;
	HISSTools_Color_Spec *mOutlineCS;
	HISSTools_Color_Spec *mProgressCS;
		
public:
	
	HISSTools_Progress(double x, double y, double w, double h, const char *type = 0, HISSTools_Design_Scheme *designScheme = &DefaultDesignScheme)
	: IControl(IRECT()), HISSTools_Control_Layers(), mX(x), mY(y), mW(w), mH(h)
	{
		// Get Appearance
		
		mOutlineTK = designScheme->getDimension("ProgressOutline", type);
						
		mBackgroundCS = designScheme->getColorSpec("ProgressBackground", type);
		mOutlineCS = designScheme->getColorSpec("ProgressOutline", type);
		mProgressCS = designScheme->getColorSpec("Progress", type);
		
		mShadow  = designScheme->getShadow("Progress", type);
		
		// Area
		
		// FIX - Hack
		
		mRECT = HISSTools_Bounds(x, y, w, h);
	}
	
	~HISSTools_Progress() {}
	
	
	void Draw(IGraphics& g)
	{
        HISSTools_VecLib vecDraw(g);

		vecDraw.setColorOrientation(mW < mH ? kCSOrientVertical : kCSOrientHorizontal);
        
		// Parameters
				
		if (startBackground(vecDraw, mRECT))
		{
			vecDraw.setColor(mBackgroundCS);
			vecDraw.fillRect(mX, mY, mW, mH);
			
			// Frame Rectangle
			
			vecDraw.startShadow(mShadow, mRECT);
			vecDraw.setColor(mOutlineCS);
			vecDraw.frameRect(mX, mY, mW, mH, mOutlineTK);
			vecDraw.renderShadow();
		}
		
		renderBackground(vecDraw, mRECT);
		
		// Progress Rectangles
		
		vecDraw.forceGradientBox(mX, mY, mX + mW, mY + mH);
		
		// Progress
		
		vecDraw.setColor(mProgressCS);

		if (mW < mH)
			vecDraw.fillRect(mX, mY + mH * (1 - GetValue()), mW, mH * GetValue());
		else 
			vecDraw.fillRect(mX, mY, mW * GetValue(), mH);
			
		vecDraw.forceGradientBox();
		
		// Outline Again
		// FIX - Draw ALL PROPERLY
		
		vecDraw.setColor(mOutlineCS);
		vecDraw.frameRect(mX, mY, mW, mH, mOutlineTK);
		
		// Reset Orientation (default is always horizontal)
		
		vecDraw.setColorOrientation(kCSOrientHorizontal);
	}
};


/////////////////////////////////////////////////////////////////////////////////////////////////////
//////////////////////////////////////////// HISSTools VU ///////////////////////////////////////////
/////////////////////////////////////////////////////////////////////////////////////////////////////


// A VU meter display. Ballistics should be provided on the DSP side
// The meter supports two on meter levels (drawn in order) and a side value, typically intended for peak hold


class HISSTools_VUMeter : public iplug::igraphics::IControl, public HISSTools_Control_Layers
{
    enum
    {
        kUpdateTag = 0,
    };
    
    struct MeterValues
    {
        double mVU1;
        double mVU2;
        double mSide;
        bool mPeak;
        bool mLinear;
    };
    
public:
        
    class Sender
    {
        
    public:
        
        Sender(int controlTag) : mControlTag(controlTag), mQueue(32) {}
        
        void Set(double VU1, double VU2, double side, bool peak, bool linear = true)
        {
            mQueue.Push(MeterValues{ VU1, VU2, side, peak, linear });
        }
        
        void UpdateControl(IEditorDelegate& dlg)
        {
            while (mQueue.ElementsAvailable())
            {
                MeterValues v;
                mQueue.Pop(v);
                dlg.SendControlMsgFromDelegate(mControlTag, kUpdateTag, sizeof(MeterValues), (void*) &v);
            }
        }
        
        void Reset()
        {
            MeterValues v;
            
            while (mQueue.ElementsAvailable())
                mQueue.Pop(v);
        }
        
    private:
        
        int mControlTag;
        IPlugQueue<MeterValues> mQueue;
    };
    
private:

	// Positioning / Dimensions
	
	double mX;
	double mY;
	double mW;
	double mH;
	double mTick1;
	double mTick2;
	double mTick3;
	double mTick4;
	
	// Line Thicknesses
	
	double mOutlineTK;
	double mTickTK;
	double mPeakHoldTK;
	
	// Shadow Spec
	
	HISSTools_Shadow *mShadow;
	
	// Drawing parameters
		
	double mVU1Size;
	double mVU2Size;
	double mSideSize;
	
	bool mPeak;

	// Values
	
	double mMinDB;
	double mMaxDB;
		
	// Color Specs
	
	HISSTools_Color_Spec *mBackgroundCS;
	HISSTools_Color_Spec *mOutlineCS;
	HISSTools_Color_Spec *mVU1CS;
	HISSTools_Color_Spec *mVU2CS;
	HISSTools_Color_Spec *mVUSideCS;
	HISSTools_Color_Spec *mVU1PeakCS;
	HISSTools_Color_Spec *mVU2PeakCS;
	HISSTools_Color_Spec *mVUSidePeakCS;
	
	bool mOverlayFixedGradientBox;
	
	// N.B. currently we linearly interpolate dB but we could do something nicer here later.....
	
	double getSize(double value, bool linear)
	{
		double db = linear ? 20. * log10(value) : value;
		double size = (db - mMinDB) / (mMaxDB - mMinDB);
		
		if (size != size)
			size = 0;
		
		size = size > 1 ? 1 : size;
		
		return size;
	}
	
	void horzTick(HISSTools_VecLib& vecDraw, double x1, double x2, double y, double h, double normPosition, double thickness)
	{
		double yPos =  y + h * (1 - normPosition);
		
		vecDraw.line(x1, yPos, x2, yPos, thickness);
	}
	
	void vertTick(HISSTools_VecLib& vecDraw, double y1, double y2, double x, double w, double normPosition, double thickness)
	{
		double xPos =  x + w * normPosition;
		
		vecDraw.line(xPos, y1, xPos, y2, thickness);
	}
	
public:
	
	HISSTools_VUMeter(double x, double y, double w, double h, bool flip = false, double minDB = -60, double maxDB = 0, const char *type = 0, HISSTools_Design_Scheme *designScheme = &DefaultDesignScheme)
	: IControl(IRECT()), HISSTools_Control_Layers()
	{
		// Dimensions
		
		// Parameters
		
		double VUPadding = 8;
		double VUTickPad = 6;
		double VUTicks = 4;
		
		if (w < h)
		{
			mX = x + VUPadding;
			mY = y;
			mW = w - (2 * VUPadding);
			mH = h;
			mTick1 = flip ? mX + mW + (VUTickPad - VUTickPad) : mX - VUTickPad;
			mTick2 = flip ? mX + mW + VUTickPad : mX - VUTickPad + VUTicks;
			mTick3 = flip ? mX + mW : mX - VUPadding;
			mTick4 = flip ? mX + mW + VUPadding : mX;
		}
		else 
		{
			mX = x;
			mY = y + VUPadding;
			mW = w;
			mH = h - (2 * VUPadding);
			mTick1 = flip ? mY + mH + (VUTickPad - VUTickPad) : mY - VUTickPad;
			mTick2 = flip ? mY + mH + VUTickPad : mY - VUTickPad + VUTicks;
			mTick3 = flip ? mY + mH : mY - VUPadding;
			mTick4 = flip ? mY + mH + VUPadding : mY;
		}
		
		// Get Appearance
		
		mOutlineTK = designScheme->getDimension("VUOutline", type);
		mTickTK = designScheme->getDimension("VUTick", type);
		mPeakHoldTK = designScheme->getDimension("VUPeakHold", type);
		
		mShadow = designScheme->getShadow("Meter", type);

		mOverlayFixedGradientBox = designScheme->getFlag("VUOverlayFixedGradientBox", type);
	
		mBackgroundCS = designScheme->getColorSpec("VUBackground", type);
		mOutlineCS = designScheme->getColorSpec("VUOutline", type);
		mVU1CS = designScheme->getColorSpec("VU1", type);
		mVU1PeakCS = designScheme->getColorSpec("VU1Peak", type);
		mVU2CS = designScheme->getColorSpec("VU2", type);
		mVU2PeakCS = designScheme->getColorSpec("VU2Peak", type);
		mVUSideCS = designScheme->getColorSpec("VUSide", type);
		mVUSidePeakCS = designScheme->getColorSpec("VUSidePeak", type);
		
		mMinDB = minDB;
		mMaxDB = maxDB;

		mVU1Size = 0;
		mVU2Size = 0;
		mSideSize = 0;
		
		mPeak = false;
		
		// Area
		
		// FIX - Hack
		
		mRECT = IRECT(floor(mX) - 10, floor(mY) - 10, ceil(mX + mW) + 10, ceil(mY + mH) + 10);
	}
	
	~HISSTools_VUMeter() {}
	
    void OnMsgFromDelegate(int messageTag, int dataSize, const void* pData) override
	{
        if (messageTag == kUpdateTag && dataSize == sizeof(MeterValues))
        {
            MeterValues* pTypedData = (MeterValues*) pData;
            
            mVU1Size = getSize(pTypedData->mVU1, pTypedData->mLinear);
            mVU2Size = getSize(pTypedData->mVU2, pTypedData->mLinear);
            mSideSize = getSize(pTypedData->mSide, pTypedData->mLinear);
            mPeak = pTypedData->mPeak;
		
            SetDirty(false);
        }
	}
	
	void Draw(IGraphics& g) override
	{
        HISSTools_VecLib vecDraw(g);
		vecDraw.setColorOrientation(mW < mH ? kCSOrientVertical : kCSOrientHorizontal);

		// Parameters
		
		int nTicks = 10;
		
		if (startBackground(vecDraw, mRECT))
		{
			vecDraw.setColor(mBackgroundCS);
			vecDraw.fillRect(mX, mY, mW, mH);
		
			// Frame Rectangle
		
			vecDraw.startShadow(mShadow, mRECT);
			vecDraw.setColor(mOutlineCS);
			vecDraw.frameRect(mX, mY, mW, mH, mOutlineTK);
			vecDraw.renderShadow();
		}
		
		renderBackground(vecDraw, mRECT);
		
		// Meter Rectangles
		
		vecDraw.forceGradientBox(mX, mY, mX + mW, mY + mH);

		// VU 1
		
		if (mVU1Size > 0)
		{
			if (mPeak)
				vecDraw.setColor(mVU1PeakCS);
			else
				vecDraw.setColor(mVU1CS);
		
			if (mW < mH)
				vecDraw.fillRect(mX, mY + mH * (1 - mVU1Size), mW, mH * mVU1Size);
			else 
				vecDraw.fillRect(mX, mY, mW * mVU1Size, mH);
		}
		
		// VU 2
		
		if (mVU2Size > 0)
		{
			if (mOverlayFixedGradientBox == false)
				vecDraw.forceGradientBox();
			
			if (mPeak)
				vecDraw.setColor(mVU2PeakCS);
			else
				vecDraw.setColor(mVU2CS);
					
			if (mW < mH)
				vecDraw.fillRect(mX, mY + mH * (1 - mVU2Size),  mW, mH * mVU2Size);
			else
				vecDraw.fillRect(mX, mY, mW * mVU2Size, mH);
		}
		
		// Ticks
		
		vecDraw.setColor(mOutlineCS);
				
		if (mW < mH)
			for (int i = 0; i < nTicks; i++)
				horzTick(vecDraw, mTick1, mTick2, mY, mH, (i / (double) (nTicks - 1)), mTickTK);
		else
			for (int i = 0; i < nTicks; i++)
				vertTick(vecDraw, mTick1, mTick2, mX, mW, (i / (double) (nTicks - 1)), mTickTK);
			
		// Side VU
		
		if (mSideSize >= 0)
		{
			vecDraw.forceGradientBox(mX, mY, mX + mW, mY + mH);
		
			if (mPeak)
				vecDraw.setColor(mVUSidePeakCS);
			else
				vecDraw.setColor(mVUSideCS);
		
			if (mW < mH)
				horzTick(vecDraw, mTick3, mTick4, mY, mH, mSideSize, mPeakHoldTK);
			else
				vertTick(vecDraw, mTick3, mTick4, mX, mW, mSideSize, mPeakHoldTK);
		}
         
		vecDraw.forceGradientBox();
		
		// Outline Again
		// FIX - Draw ALL PROPERLY
		
		vecDraw.setColor(mOutlineCS);
		vecDraw.frameRect(mX, mY, mW, mH, mOutlineTK);

		// Reset Orientation (default is always horizontal)
		
		vecDraw.setColorOrientation(kCSOrientHorizontal);
	}
};


/////////////////////////////////////////////////////////////////////////////////////////////////////
////////////////////////////////////// HISSTools FileSelector ///////////////////////////////////////
/////////////////////////////////////////////////////////////////////////////////////////////////////


class HISSTools_FileSelector : public HISSTools_Button
{
	
public:
	
	enum EFileSelectorState { kFSNone, kFSSelecting, kFSDone };
	
private:
	
	// Strings
	
	WDL_String mDir;
	WDL_String mFile;
	WDL_String mExtensions;
	
	// States
	
	EFileAction mFileAction;
	EFileSelectorState mState;
		
private:

	virtual void reportToPlug() {}
	
public:
	
	// FIX - turn automation off (also for matrix)
		
	HISSTools_FileSelector(int paramIdx, double x, double y, double w, double h, EFileAction action, char* dir = "", char* extensions = "", const char *type = 0, HISSTools_Design_Scheme *designScheme = &DefaultDesignScheme, const char *label = "")
	: HISSTools_Button(paramIdx, x, y, w, h, type, designScheme, label) , mState(kFSNone), mFileAction(action), mDir(dir), mExtensions(extensions)
	{}

    void OnMouseDown(float x, float y, const IMouseMod& pMod) override
    {
        mState = kFSSelecting;
        SetDirty(false);
    }
    
    void OnMouseDrag(float x, float y, float dX, float dY, const IMouseMod& pMod) override
    {
        if (mRECT.Contains(x, y))
        {
            if (mState != kFSSelecting)
                SetDirty(false);
            mState = kFSSelecting;
        }
        else
        {
            if (mState != kFSNone)
                SetDirty(false);
            mState = kFSNone;
        }
    }

	void OnMouseUp(float x, float y, const IMouseMod& pMod) override
	{
        if (!mRECT.Contains(x, y))
            return;
        
		if (GetUI())
		{
			WDL_String tempFile;

			if (pMod.A)
			{
				mState = kFSDone;

				mFile.Set("");
				reportToPlug();
			}
			else 
			{
				GetUI()->PromptForFile(tempFile, mDir, mFileAction, mExtensions.Get());
				
				mState = kFSDone;
				
				if (tempFile.GetLength())
				{
					mFile.Set(tempFile.Get());
					reportToPlug();
				}
			}
			
			SetDirty(false);
		}
	}
	
	void Draw(IGraphics& g) override
	{
		switch (mState)
		{
			case kFSDone:
			case kFSNone:
                SetValue(0);
				break;
				
			case kFSSelecting:
				SetValue(1);
				break;
		}
		
		HISSTools_Button::Draw(g);
	}
	
	const WDL_String& GetLastSelectedFileForPlug()
	{
		return mFile;
	}
	
	void SetLastSelectedFileFromPlug(const char* file)
	{
		mFile.Set(file);
	}
    
    void SetExtensions(char *extensions)
    {
        mExtensions.Set(extensions);
    }
};

#endif /* __HISSTOOLS_CONTROLS__ */<|MERGE_RESOLUTION|>--- conflicted
+++ resolved
@@ -6,13 +6,7 @@
 #include <vector>
 
 #include <IPlugAPIBase.h>
-<<<<<<< HEAD
-#include <IControls.h>
-
-const double TEXT_PROMPT_PADDING = 1.;
-=======
 #include <IControl.h>
->>>>>>> 45fd5029
 
 enum MousingAction {kMouseDown, kMouseUp, kMouseDblClick, kMouseDrag, kMouseWheel, kMouseOver, kMouseOut};
 
@@ -107,10 +101,6 @@
 	// These functions should be declared in any inheriting classes, and should call the related tab versions
 	
 	virtual void Hide(bool hide) = 0;
-<<<<<<< HEAD
-	virtual void SetDirty(bool pushParamToPlug) = 0;
-};
-=======
 	virtual void SetDirty(bool pushParamToPlug, int) = 0;
 };
 
@@ -128,575 +118,6 @@
 	void Draw(IGraphics& g) override                    { }
 	void Hide(bool hide) override                       { tabHide(hide); }
 	void SetDirty(bool pushParamToPlug, int) override   { tabSetDirty(pushParamToPlug); }
-};
-
-/////////////////////////////////////////////////////////////////////////////////////////////////////
-/////////////////////////////////////////////////////////////////////////////////////////////////////
-/////////////////////////////////////////////////////////////////////////////////////////////////////
-
-// Helper class to deal with blocks of text 
-
-class HISSTools_Text_Helper_Block : protected virtual HISSTools_Graphics_Types
-{
-	
-protected:
-	
-	// Dimensions
-	
-	double mX;
-	double mY;
-	double mW;
-	double mH;
-	
-	// Appearance
-	
-	HISSTools_Text *mTextTS;
-	HISSTools_Color_Spec *mTextCS;
-	HISSTools_Shadow *mTextSD;
-	HTextAlign mHAlign;
-	VTextAlign mVAlign;
-	
-	// String
-	
-	WDL_String mStr;
-	
-private:
-	
-	void setup(double x, double y, double w, double h, HTextAlign hAlign, VTextAlign vAlign, const char *name, const char *type, HISSTools_Design_Scheme *designScheme)
-	{
-		// Dimensions
-		
-		resizeText(x, y, w, h);
-		
-		// Get Appearance
-		
-		mTextTS = designScheme->getTextStyle(name, type);
-		mTextCS = designScheme->getColorSpec(name, type);
-		mTextSD = designScheme->getShadow(name, type);
-		mHAlign = hAlign;
-		mVAlign = vAlign;		
-	}
-	
-public:
-	
-	// Constructors
-	
-	HISSTools_Text_Helper_Block(double x, double y, double w, double h,  HTextAlign hAlign, VTextAlign vAlign, const char *name, const char *type, HISSTools_Design_Scheme *designScheme)
-	{		
-		setup(x, y, w, h, hAlign, vAlign, name, type, designScheme);
-	}
-	
-	HISSTools_Text_Helper_Block(HTextAlign hAlign, VTextAlign vAlign, const char *name, const char *type, HISSTools_Design_Scheme *designScheme)
-	{
-		setup(0, 0, 0, 0, hAlign, vAlign, name, type, designScheme);
-	}
-	
-	void Draw(HISSTools_VecLib& vecDraw)
-	{
-		if (mTextSD)
-			vecDraw.startShadow(mTextSD, bounds());
-			
-		vecDraw.setColor(mTextCS);
-		vecDraw.text(mTextTS, mStr.Get(), mX, mY, mW, mH, mHAlign, mVAlign);
-
-		if (mTextSD)
-			vecDraw.renderShadow();
-	}
-	
-	void resizeText(double x, double y, double w, double h)
-	{
-		mX = w > 0 ? x : x + w;
-		mY = h > 0 ? y : y + h;
-		mW = fabs(w);
-		mH = fabs(h);
-	}
-    
-	void setTextColor(HISSTools_Color_Spec *colorSpec)
-	{
-		mTextCS = colorSpec;
-	}
-	
-	void setText(const char *str)
-	{
-		mStr.Set(str);
-	}
-	
-	HISSTools_Bounds bounds()
-	{
-		HISSTools_Bounds boxBounds(mX, mY, mW, mH);
-		
-		if (mTextSD)
-			boxBounds.include(mTextSD->getBlurBounds(boxBounds));
-		
-		return boxBounds;
-	}	
-};
-
-
-class HISSTools_Text_Helper_Panel : public HISSTools_Text_Helper_Block
-{
-	
-protected:
-	
-	// Dimensions
-	
-	double mX;
-	double mY;
-	double mW;
-	double mH;
-	
-	double mLPad;
-	double mRPad;
-	double mHPad;
-	
-	// Appearance
-	
-	HISSTools_Color_Spec *mPanelFillCS;
-	HISSTools_Color_Spec *mPanelOutlineCS;
-	HISSTools_Shadow *mPanelSD;
-	double mPanelRoundness;
-	double mPanelOutlineTK;	
-	
-private:
-	
-	// FIX - padding
-	
-	void setup(double x, double y, double w, double h, double wPad, double hPad, HTextAlign hAlign, VTextAlign vAlign, const char *name, const char *type, HISSTools_Design_Scheme *designScheme)
-	{
-		char concatenatedName[256];
-	
-		// Dimensions
-	
-		mLPad = wPad;
-		mRPad = wPad;
-		mHPad = hPad;
-		resize(x, y, w, h);
-	
-		// Get Appearance
-	
-		sprintf(concatenatedName, "%sPanel", name);
-	
-		mPanelFillCS = designScheme->getColorSpec(concatenatedName, type);
-		mPanelSD = designScheme->getShadow(concatenatedName, type);
-	
-		sprintf(concatenatedName, "%sPanelOutline", name);
-	
-		mPanelOutlineCS = designScheme->getColorSpec(concatenatedName, type);
-		mPanelOutlineTK = designScheme->getDimension(concatenatedName, type);
-	
-		sprintf(concatenatedName, "%sPanelRoundness", name);
-	
-		double roundness = designScheme->getDimension(concatenatedName, type);
-		roundness = ((roundness * 2) > mW) ? mW / 2.: roundness;
-		roundness = ((roundness * 2) > mH) ? mH / 2.: roundness;
-		mPanelRoundness = roundness < 0 ? mH / 2 : roundness;		
-	}
-	
-protected:
-    
-    bool doDrawOutline()
-    {
-        return (mPanelOutlineTK && mPanelOutlineCS != nullptr);
-    }
-				
-    bool doDrawPanel()
-    {
-        return ((mPanelFillCS != nullptr) || doDrawOutline());
-    }
-
-public:
-	
-	HISSTools_Text_Helper_Panel(double x, double y, double w, double h, double wPad, double hPad, HTextAlign hAlign, VTextAlign vAlign, const char *name, const char *type, HISSTools_Design_Scheme *designScheme)
-	: HISSTools_Text_Helper_Block(hAlign, vAlign, name, type, designScheme)
-	{
-		setup(x, y, w, h, wPad, hPad, hAlign, vAlign, name, type, designScheme);
-	}
-	
-	HISSTools_Text_Helper_Panel(HTextAlign hAlign, VTextAlign vAlign, const char *name, const char *type, HISSTools_Design_Scheme *designScheme) 
-	: HISSTools_Text_Helper_Block(hAlign, vAlign, name, type, designScheme)
-	{
-		setup(0, 0, 0, 0, 0, 0, hAlign, vAlign, name, type, designScheme);
-	}
-	
-	void Draw(HISSTools_VecLib& vecDraw, bool drawText)
-	{	
-		if (doDrawPanel())
-		{
-			if (mPanelSD)
-				vecDraw.startShadow(mPanelSD, bounds());
-		
-			vecDraw.setColor(mPanelFillCS);
-			vecDraw.fillRoundRect(mX, mY, mW, mH, mPanelRoundness);
-			
-			if (doDrawOutline())
-			{	
-				vecDraw.setColor(mPanelOutlineCS);
-				vecDraw.frameRoundRect(mX, mY, mW, mH, mPanelRoundness, mPanelOutlineTK);
-			}
-
-			if (mPanelSD)
-				vecDraw.renderShadow();
-		}
-		
-        if (drawText)
-            HISSTools_Text_Helper_Block::Draw(vecDraw);
-
-	}
-
-	void changePadding(double lPad, double rPad, double hPad)
-	{
-		mLPad = lPad;
-		mRPad = rPad;
-		mHPad = hPad;
-		
-        resize(mX, mY, mW, mH);
-	}
-	
-	void changePadding(double wPad, double hPad)
-	{
-		changePadding(wPad, wPad, hPad);
-	}
-
-	void resize(double x, double y, double w, double h)
-	{
-		mX = w > 0 ? x : x + w;
-		mY = h > 0 ? y : y + h;
-		mW = fabs(w);
-		mH = fabs(h);
-				
-		double lPad = mLPad > mW / 2.0 ? mW / 2.0 : mLPad;
-		double rPad = mRPad > mW / 2.0 ? mW / 2.0 : mRPad;
-		double hPad = mHPad > mH / 2.0 ? mH / 2.0 : mHPad;
-		
-		resizeText(x + lPad, y + hPad, w - (lPad + rPad), h - (2.0 * hPad));
-	}
-	
-	void setPanelColor(HISSTools_Color_Spec *colorSpec)
-	{
-		mPanelFillCS = colorSpec;
-	}
-	
-	void setOutlineColor(HISSTools_Color_Spec *colorSpec)
-	{
-		mPanelOutlineCS = colorSpec;
-	}
-	
-	HISSTools_Bounds bounds()
-	{
-		HISSTools_Bounds boxBounds(mX, mY, mW, mH);
-		
-		boxBounds.addThickness(mPanelOutlineTK);
-		
-		if (mPanelSD)
-			boxBounds.include(mPanelSD->getBlurBounds(boxBounds));
-		
-		boxBounds.include(HISSTools_Text_Helper_Block::bounds());
-		
-		return boxBounds;
-	}
-};
-
-class HISSTools_Text_Helper_Param : public HISSTools_Text_Helper_Panel
-{
-	
-private:
-	
-	iplug::igraphics::IControl *mControl;
-	
-    double mPromptRatio;
-	double mTextHPad;
-	double mSeparatorX;
-	
-	bool mDrawSeparator;
-	bool mDrawTriangle;
-	bool mMenuFlipTriangle;
-    bool mInEdit;
-	
-	double mMenuTriangleTop;
-	double mMenuTriangleBtm;
-	double mMenuTriangleL;
-	double mMenuTriangleR;
-	
-	HISSTools_Color_Spec *mTextHiliteCS;
-	HISSTools_Color_Spec *mPanelHiliteCS;
-	HISSTools_Color_Spec *mOutlineHiliteCS;
-	HISSTools_Color_Spec *mTextCS;
-	HISSTools_Color_Spec *mPanelFillCS;
-	HISSTools_Color_Spec *mPanelOutlineCS;
-		
-	// Show Units
-	
-	bool mShowUnits;
-	
-	void setControlText()
-	{
-		IText text;
-		
-		strcpy(text.mFont, mTextTS->mFont);
-		text.mSize = mTextTS->mSize;
-		
-		switch (mHAlign)
-		{
-			case kHAlignLeft:
-                text.mAlign = EAlign::Near;
-				break;
-				
-			case kHAlignCenter:
-				text.mAlign = EAlign::Center;
-				break;
-				
-			case kHAlignRight:
-				text.mAlign = EAlign::Far;
-				break;
-		}
-
-		mControl->SetText(text);
-	}
-	
-	double roundnessCompensate(double menuTriangleHeight)
-	{
-		if (menuTriangleHeight > mH)
-			return mPanelRoundness;
-		if (menuTriangleHeight <= mH - (2.0 * mPanelRoundness))
-			return 0;
-		
-		return mPanelRoundness - sqrt(mPanelRoundness * mPanelRoundness - (0.25 * menuTriangleHeight * menuTriangleHeight) - (0.5 * mH) - mPanelRoundness);
-	}
-	
-public:
-	
-	// Constructors
-	
-	HISSTools_Text_Helper_Param(iplug::igraphics::IControl *control, double x, double y, double w, double h, double pad, HTextAlign hAlign, VTextAlign vAlign, const char *name, const char *type, HISSTools_Design_Scheme *designScheme)
-	: HISSTools_Text_Helper_Panel(x, y, w, h, 0, 0, hAlign, vAlign, name, type, designScheme), mInEdit(false)
-	{			
-        double textHeight = HISSTools_VecLib::getTextLineHeight(mTextTS);
-		char concatenatedName[256];
-		
-		mControl = control;
-		mTextHPad = pad;
-		
-		mTextCS = HISSTools_Text_Helper_Panel::mTextCS;
-		mPanelFillCS = HISSTools_Text_Helper_Panel::mPanelFillCS;
-		mPanelOutlineCS = HISSTools_Text_Helper_Panel::mPanelOutlineCS;
-		
-		// Get Appearance
-		
-		bool drawMenuTriangle;
-		
-		sprintf(concatenatedName, "%sDrawTriangle", name);
-		drawMenuTriangle = designScheme->getFlag(concatenatedName, type);
-        sprintf(concatenatedName, "%sPromptRatio", name);
-        mPromptRatio = designScheme->getDimension(concatenatedName, type);
-        sprintf(concatenatedName, "%sHilite", name);
-		mTextHiliteCS = designScheme->getColorSpec(concatenatedName, type);
-		sprintf(concatenatedName, "%sPanelHilite", name);
-		mPanelHiliteCS = designScheme->getColorSpec(concatenatedName, type);
-		sprintf(concatenatedName, "%sPanelOutlineHilite", name);
-		mOutlineHiliteCS = designScheme->getColorSpec(concatenatedName, type);
-		mShowUnits = designScheme->getFlag("ShowUnits", type);
-		
-		// FIX - Padding! (see Draw also)
-    
-		double wPad = 9;
-		double hPad = 0;
-		
-		//changePadding(wPad, hPad);
-		changePadding(0, hPad);
-        
-		if (drawMenuTriangle)
-		{
-			mDrawTriangle = true;
-			sprintf(concatenatedName, "%sDrawSeparator", name);
-			mDrawSeparator = designScheme->getFlag(concatenatedName, type);
-			sprintf(concatenatedName, "%sFlipTriangle", name);
-			mMenuFlipTriangle = designScheme->getFlag(concatenatedName, type);
-						
-			double menuTriangleWidthRatio = designScheme->getDimension("MenuTriangleWidthRatio", type);
-			double menuTriangleHeightRatio = designScheme->getDimension("MenuTriangleHeightRatio", type);
-			double menuTriangleWidth = textHeight * menuTriangleWidthRatio;
-			double menuTriangleHeight = textHeight * menuTriangleHeightRatio;
-					
-			double separatorWidth = wPad * 2.0 + menuTriangleWidth + roundnessCompensate(menuTriangleHeight);
-			mSeparatorX = mX + (mMenuFlipTriangle ? separatorWidth : mW - separatorWidth);
-
-            mMenuTriangleTop = mY + (mH - menuTriangleHeight) / 2.0;
-			mMenuTriangleBtm = mMenuTriangleTop + menuTriangleHeight;
-			mMenuTriangleL = mSeparatorX + (mMenuFlipTriangle ? -(menuTriangleWidth + wPad) : wPad);
-			mMenuTriangleR = mMenuTriangleL + menuTriangleWidth;
-		}
-	}
-	
-	bool menuParam()
-	{
-		if (mControl->GetParam() == nullptr)
-			return false;
-		
-		if (mControl->GetParam()->NDisplayTexts())
-			return true;
-		
-		return false;
-	}
-	
-    void finishEdit() { mInEdit = false; }
-    
-	void promptUserInput()
-	{
-		HISSTools_Bounds entryBounds;
-		IRECT iEntryBounds;
-		
-        mInEdit = menuParam() ? false : true;
-        
-		// FIX - Widths ??
-		// FIX - Text Prompt Vertical Centering??
-		// FIX - Text Prompt - proper matching font....
-		// FIX - Prompt Menus - Centering for text and box
-		// FIX - Prompt Menus - font....
-		
-		if (mControl->GetParam() == nullptr)
-			return;
-		
-		double textHeight = mTextTS->mSize;
-		double promptHeight = menuParam() ? 0 : textHeight + (2.0 * mTextHPad);
-
-		// FIX - Set Padding, rather than variable???
-		// FIX - is this one justified?
-		
-		double promptTop = mY - ((textHeight / 2.0) + mTextHPad + 1.0);
-		double promptLeft = mX + mLPad;
-		double promptWidth = mW - (mLPad + mRPad);
-
-        promptLeft += 0.5 * promptWidth * (1.0 - mPromptRatio);
-        promptWidth *= mPromptRatio;
-        
-		switch (mVAlign)
-		{
-			case kVAlignTop:
-				promptTop += textHeight / 2.0;
-				break;
-			case kVAlignCenter:
-				promptTop += mH / 2.0;
-				break;
-			case kVAlignBottom:
-				promptTop += mH - (textHeight / 2.0);
-				break;
-		}
-		
-		if (mDrawSeparator && menuParam() && doDrawOutline())
-		{
-			promptTop = mY + mH;
-            promptLeft = mMenuFlipTriangle ? mX : mSeparatorX;
-		}
-		
-		entryBounds = HISSTools_Bounds(promptLeft, promptTop, promptWidth, promptHeight);
-		
-		setControlText();
-		mControl->DisablePrompt(false);
-		mControl->PromptUserInput(entryBounds);
-	}
-	
-	bool promptUserInput(float x, float y)
-	{
-		if (bounds().Contains(x, y))
-		{
-			if (!mDrawSeparator || (mMenuFlipTriangle == (x < mSeparatorX)))
-			{
-				promptUserInput();
-				return true;
-			}
-		}
-		
-		return false;
-	}
-	
-	void hilite(bool on)
-	{
-		if (on)
-		{
-			if (mTextHiliteCS)
-				HISSTools_Text_Helper_Panel::mTextCS = mTextHiliteCS;
-			if (mPanelHiliteCS)
-				HISSTools_Text_Helper_Panel::mPanelFillCS = mPanelHiliteCS;
-			if (mOutlineHiliteCS) 
-				HISSTools_Text_Helper_Panel::mPanelOutlineCS = mOutlineHiliteCS;
-				
-		}
-		else 
-		{
-			HISSTools_Text_Helper_Panel::mTextCS = mTextCS;
-			HISSTools_Text_Helper_Panel::mPanelFillCS = mPanelFillCS;
-			HISSTools_Text_Helper_Panel::mPanelOutlineCS = mPanelOutlineCS;
-		}
->>>>>>> 45fd5029
-
-
-// This class allows Live-style tabs that have no explicit selector, and instead are set from the plug via other related controls
-
-<<<<<<< HEAD
-class HISSTools_Invisible_Tabs : public iplug::igraphics::IControl, public HISSTools_Tabs
-{
-    
-public:
-	
-	HISSTools_Invisible_Tabs(int paramInx) : IControl(IRECT(), paramInx), HISSTools_Tabs(this) {}
-	
-    void OnInit() override                           { init(); }
-	void Draw(IGraphics& g) override                 { }
-	void Hide(bool hide) override                    { tabHide(hide); }
-	void SetDirty(bool pushParamToPlug) override     { tabSetDirty(pushParamToPlug); }
-=======
-            changePadding(wPad + (mMenuFlipTriangle ? separatorWidth : 0), wPad + (mMenuFlipTriangle ? 0 : separatorWidth), hPad);
-        }
-        
-		const IParam *param = mControl->GetParam();
-		
-        WDL_String str;
-        
-		if (param == nullptr)
-			return;
-		
-		// Retrieve Value
-		
-		param->GetDisplay(str);
-		
-		// If label is nullptr don't add the space
-		
-		if (mShowUnits && *(param->GetLabel()))
-		{
-			str.Append(" ");
-			str.Append(param->GetLabel());
-		}
-		
-		// Draw Text (with Panel)
-		
-		setText(str.Get());
-		HISSTools_Text_Helper_Panel::Draw(vecDraw, !mInEdit);
-		
-		// Menu Separator / Triangle
-		
-		if (mDrawTriangle && menuParam())
-		{
-            // Separator
-            
-            if (mDrawSeparator && doDrawOutline())
-            {
-                vecDraw.setColor(mPanelOutlineCS);
-                vecDraw.line(mSeparatorX, mY, mSeparatorX, mY + mH, mPanelOutlineTK);
-            }
-            
-            // Triangle
-            
-			if (mTextSD)
-                vecDraw.startShadow(mTextSD, IRECT(mX, mY, mX + mW, mY + mH));
-		 
-            vecDraw.setColor(mTextCS);
-            vecDraw.fillTriangle(mMenuTriangleL, mMenuTriangleTop, (mMenuTriangleL + mMenuTriangleR) / 2.0, mMenuTriangleBtm, mMenuTriangleR, mMenuTriangleTop);
-		 
-			if (mTextSD)
-                vecDraw.renderShadow();
-		}
-	}
->>>>>>> 45fd5029
 };
 
 /////////////////////////////////////////////////////////////////////////////////////////////////////
@@ -1226,172 +647,6 @@
 
 
 /////////////////////////////////////////////////////////////////////////////////////////////////////
-<<<<<<< HEAD
-=======
-///////////////////////////////////////// HISSTools Button //////////////////////////////////////////
-/////////////////////////////////////////////////////////////////////////////////////////////////////
-
-
-// On/Off button with text on or off the handle
-
-// FIX - Momentary action!!
-
-class HISSTools_Button: public iplug::igraphics::IControl, public HISSTools_Control_Layers
-{
-	
-private:
-	
-	// Positioning / Dimensions
-	
-	double mX;
-	double mY;
-	double mW;
-	double mH;
-	double mTextPad;
-	double mRoundness;
-		
-	// Line Thicknesses
-	
-	double mOutlineTK;
-	
-	// Shadow Spec
-	
-	HISSTools_Shadow *mShadow;
-	
-	// Text Spec
-	
-	HISSTools_Text *mTextStyle;
-	
-	// Color Specs
-	
-	HISSTools_Color_Spec *mOnCS;
-	HISSTools_Color_Spec *mOffCS;
-	HISSTools_Color_Spec *mOutlineCS;
-	HISSTools_Color_Spec *mHandleLabelCS;
-    HISSTools_Color_Spec *mHandleLabelOffCS;
-	HISSTools_Color_Spec *mBackgroundLabelCS;
-	HISSTools_Color_Spec *mInactiveOverlayCS;
-	
-	// Label Mode
-	
-	bool mLabelMode;
-    
-protected:
-    
-    // Text
-    
-    WDL_String mDisplayName;
-	
-public:
-	
-	// Constructor
-	
-	HISSTools_Button(int paramIdx, double x, double y, double w = 0, double h = 0, const char *type = 0, HISSTools_Design_Scheme *designScheme = &DefaultDesignScheme, const char *name = "")
-	: IControl(IRECT(), paramIdx), HISSTools_Control_Layers()
-	{
-		// Dimensions
-		
-        mX = x;
-		mY = y;
-        mW = w <= 0 ? designScheme->getDimension("ButtonWidth", type) : w;
-        mH = h <= 0 ? designScheme->getDimension("ButtonHeight", type) : h;
-		
-		double roundness = designScheme->getDimension("ButtonRoundness", type);
-		mRoundness = roundness < 0 ? mH / 2 : roundness;		
-		
-		mTextPad = designScheme->getDimension("ButtonTextPad", type);
-
-		// Label Mode
-		
-		mLabelMode = designScheme->getFlag("ButtonLabelMode", type);
-		
-		// Get Appearance
-		
-		mOutlineTK = designScheme->getDimension("ButtonOutline", type);
-		
-		mShadow = designScheme->getShadow("Button", type);
-		
-		mTextStyle = designScheme->getTextStyle("Button", type);
-		
-		mOnCS = designScheme->getColorSpec("ButtonHandleOn", type);
-		mOffCS = designScheme->getColorSpec("ButtonHandleOff", type);
-		mHandleLabelCS = designScheme->getColorSpec("ButtonHandleLabel", type);
-        mHandleLabelOffCS = designScheme->getColorSpec("ButtonHandleLabelOff", type);
-        mHandleLabelOffCS = mHandleLabelOffCS ? mHandleLabelOffCS : mHandleLabelCS;
-		mOutlineCS = designScheme->getColorSpec("ButtonOutline", type);
-		mBackgroundLabelCS = designScheme->getColorSpec("ButtonBackgroundLabel", type);
-		mInactiveOverlayCS = designScheme->getColorSpec("ButtonInactiveOverlay", type);
-		
-		// Calculate Areas (including shadows and thicknesses)
-		
-		HISSTools_Bounds handleBounds(mX, mY, mLabelMode ? mH : mW, mH);
-		HISSTools_Bounds fullBounds(mX, mY, mW, mH);
-		
-		handleBounds.addThickness(mOutlineTK);
-		
-		fullBounds = mShadow->getBlurBounds(handleBounds);
-		fullBounds.include(fullBounds);
-		
-		mRECT = (fullBounds);
-		SetTargetRECT(handleBounds);
-        
-        if (name)
-            mDisplayName.Set(name);
-        
-		mDblAsSingleClick = true;
-	}
-	
-public:
-	
-    void OnInit() override
-    {
-        if (!mDisplayName.GetLength() && GetParam() != nullptr)
-            mDisplayName.Set(GetParam()->GetName());
-    }
-    
-	// Mousing Functions
-	
-	void OnMouseDown(float x, float y, const IMouseMod& pMod) override
-	{
-		SetValue(GetValue() ? 0 : 1.0);
-		SetDirty();
-	}	
-
-	// Draw
-	
-	void Draw(IGraphics& g) override
-	{
-        HISSTools_VecLib vecDraw(g);
-        
-		// FIX - Support Label Colour States / Outline Color States? - Multiple States?
-        
-		// Button Rectangle
-		
-		vecDraw.startShadow(mShadow, mRECT);
-		vecDraw.setColor(GetValue() > 0.5 ? mOnCS : mOffCS);
-		vecDraw.fillRoundRect(mX, mY, mLabelMode ? mH : mW, mH, mRoundness);
-		vecDraw.setColor(mOutlineCS);
-		vecDraw.frameRoundRect(mX, mY, mLabelMode ? mH : mW, mH, mRoundness, mOutlineTK);
-		vecDraw.renderShadow();
-		
-        vecDraw.setColor(mLabelMode ? mBackgroundLabelCS : GetValue() > 0.5 ? mHandleLabelCS : mHandleLabelOffCS);
-		vecDraw.text(mTextStyle, mDisplayName.Get(), mLabelMode ? mX + mH + mTextPad : mX, mY, mLabelMode ? mW - (mH + mTextPad) : mW, mH, mLabelMode ?  kHAlignLeft : kHAlignCenter);
-
-		// Inactive
-		
-		if (IsDisabled())
-		{
-			// Inactive Overlay
-			
-			vecDraw.setColor(mInactiveOverlayCS);
-			vecDraw.fillRoundRect(mX, mY, mLabelMode ? mH : mW, mH, mRoundness);
-		}
-	}
-};
-
-
-/////////////////////////////////////////////////////////////////////////////////////////////////////
->>>>>>> 45fd5029
 ////////////////////////////////////////// HISSTools Switch//////////////////////////////////////////
 /////////////////////////////////////////////////////////////////////////////////////////////////////
 
@@ -1479,11 +734,7 @@
 		fullBounds = mShadow->getBlurBounds(fullBounds);
 		fullBounds.include(boxBounds);
 		
-<<<<<<< HEAD
 		mRECT = fullBounds;
-=======
-		mRECT = (fullBounds);
->>>>>>> 45fd5029
 		SetTargetRECT(boxBounds);
         
         SetMouseOverWhenDisabled(true);
@@ -1742,15 +993,8 @@
 		fullBoxBounds = boxBoundsOutline;
 		fullBoxBounds.include(boxBoundsShadow);
 		
-<<<<<<< HEAD
 		mRECT = fullBoxBounds;
 		SetTargetRECT(boxBoundsOutline);
-		
-		mValidReport = false;
-=======
-		mRECT = (fullBoxBounds);
-		SetTargetRECT(boxBoundsOutline);
->>>>>>> 45fd5029
 	}
 	
 	~HISSTools_Matrix()
@@ -1909,165 +1153,7 @@
 	}
 };
 
-<<<<<<< HEAD
-=======
-
-/////////////////////////////////////////////////////////////////////////////////////////////////////
-//////////////////////////////////////// HISSTools TextBlock ////////////////////////////////////////
-/////////////////////////////////////////////////////////////////////////////////////////////////////
-
-
-// A Text Block (Static or otherwise)
-
-class HISSTools_TextBlock : public HISSTools_Text_Helper_Block, public iplug::igraphics::IControl, public HISSTools_Control_Layers
-{
-	
-public:
-	
-	// Constructors
-	
-	HISSTools_TextBlock(double x, double y, double w, double h, const char* str = "", HTextAlign hAlign = kHAlignCenter, VTextAlign vAlign = kVAlignCenter, const char* type = 0, HISSTools_Design_Scheme *designScheme = &DefaultDesignScheme)
-	: HISSTools_Text_Helper_Block(x, y, w, h, hAlign, vAlign, "TextBlock", type, designScheme), IControl(IRECT()), HISSTools_Control_Layers()
-	{
-		setText(str);
-		mRECT = bounds();
-	}
-	
-	void Draw(IGraphics& g)
-	{
-        HISSTools_VecLib vecDraw(g);
-        HISSTools_Text_Helper_Block::Draw(vecDraw);
-	}
-	
-	void setText(const char *str)
-	{
-		HISSTools_Text_Helper_Block::setText(str);
-		SetDirty();
-	}
-};
-
-
-/////////////////////////////////////////////////////////////////////////////////////////////////////
-///////////////////////////////////////// HISSTools Panel ///////////////////////////////////////////
-/////////////////////////////////////////////////////////////////////////////////////////////////////
-
-
-// Panel with or without outline and with dropshadow
-
-class HISSTools_Panel: public iplug::igraphics::IControl, public HISSTools_Control_Layers
-{
-	
-private:
-
-	// Positioning / Dimensions
-	
-	double mX;
-	double mY;
-	double mW;
-	double mH;
-	
-	double mRoundnessTL;
-	double mRoundnessTR;
-	double mRoundnessBL;
-	double mRoundnessBR;
-	
-	// Line Thicknesses
-	
-	double mOutlineTK;
-	
-	// Shadow Spec
-	
-	HISSTools_Shadow *mShadow;
-	
-	// Color Specs
-	
-	HISSTools_Color_Spec *mPanelCS;
-	HISSTools_Color_Spec *mOutlineCS;
-	
-	bool mDrawOutline;
-	
-private:
-	
-	double getRoundness(const char *name, const char *type, HISSTools_Design_Scheme *designScheme)
-	{
-		double roundness = designScheme->getDimension(name, type);
-		
-		// FIX - Why height?
-		
-		return roundness < 0 ? mH / 2 : roundness;	
-	}
-	
-public:
-	
-	// Constructor
-	
-	HISSTools_Panel(double x, double y, double w = 0, double h = 0, const char *type = 0, HISSTools_Design_Scheme *designScheme = &DefaultDesignScheme)
-	: IControl(IRECT()), HISSTools_Control_Layers()
-	{
-		// Dimenasions
-		
-		mX = x;
-		mY = y;
-		mW = w <= 0 ? designScheme->getDimension("PanelWidth", type) : w;
-		mH = h <= 0 ? designScheme->getDimension("PanelHeight", type) : h;
-		
-		mRoundnessTL = getRoundness("PanelRoundnessTL", type, designScheme);
-		mRoundnessTR = getRoundness("PanelRoundnessTR", type, designScheme);
-		mRoundnessBL = getRoundness("PanelRoundnessBL", type, designScheme);
-		mRoundnessBR = getRoundness("PanelRoundnessBR", type, designScheme);
-		
-		// Get Appearance
-		
-		mOutlineTK = designScheme->getDimension("PanelOutline", type);
-		
-		mShadow = designScheme->getShadow("Panel", type);
-			
-		mDrawOutline = designScheme->getFlag("PanelDrawOutline", type);
-		
-		mPanelCS = designScheme->getColorSpec("PanelFill", type);
-		mOutlineCS = designScheme->getColorSpec("PanelOutline", type);
-			
-		// Calculate Areas (including shadows and thicknesses)
-		
-		HISSTools_Bounds fullBounds(mX, mY, mW, mH);
-
-		if (mDrawOutline)
-			fullBounds.addThickness(mOutlineTK);
-		
-		fullBounds = mShadow->getBlurBounds(fullBounds);
-		
-		mRECT = (fullBounds);
-	}
-	
-public:
-	
-	// Draw
-	
-	void Draw(IGraphics& g)
-	{
-        HISSTools_VecLib vecDraw(g);
-
-		if (startBackground(g, vecDraw, mRECT))
-		{
-			vecDraw.startShadow(mShadow, mRECT);
-			vecDraw.setColor(mPanelCS);
-			vecDraw.fillRoundRect(mX, mY, mW, mH, mRoundnessTL, mRoundnessTR, mRoundnessBL, mRoundnessBR);
-			if (mDrawOutline)
-			{				
-				vecDraw.setColor(mOutlineCS);
-				vecDraw.frameRoundRect(mX, mY, mW, mH, mRoundnessTL, mRoundnessTR, mRoundnessBL, mRoundnessBR, mOutlineTK);
-			}
-			vecDraw.renderShadow();
-		}
-		
-		// Background
-		
-		renderBackground(g, vecDraw, mRECT);
-	}
-};
-
-
->>>>>>> 45fd5029
+
 /////////////////////////////////////////////////////////////////////////////////////////////////////
 //////////////////////////////////////////// HISSTools VU ///////////////////////////////////////////
 /////////////////////////////////////////////////////////////////////////////////////////////////////
