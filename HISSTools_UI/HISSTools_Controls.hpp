
#ifndef __HISSTOOLS_CONTROLS__
#define __HISSTOOLS_CONTROLS__

#include "HISSTools_Control_Helpers.hpp"
#include <vector>

#include <IPlugAPIBase.h>
#include <IControls.h>

const double TEXT_PROMPT_PADDING = 1.;

enum MousingAction {kMouseDown, kMouseUp, kMouseDblClick, kMouseDrag, kMouseWheel, kMouseOver, kMouseOut};

/////////////////////////////////////////////////////////////////////////////////////////////////////
/////////////////////////////////////////////////////////////////////////////////////////////////////
/////////////////////////////////////////////////////////////////////////////////////////////////////

// An abstract class to control tabs in plug-ins

class HISSTools_Tabs : protected virtual HISSTools_Graphics_Types
{

private:
	
    struct TabItem
	{
		iplug::igraphics::IControl *mControl;
		int mTabNumber;
		
		TabItem(iplug::igraphics::IControl *control, int tabNumber) : mControl(control), mTabNumber(tabNumber)
		{}
	};
	
	const IParam *mParam;
	iplug::igraphics::IControl *mTabControl;
	std::vector<TabItem> mItems;
	
	int mCurrentTabNumber;
	int mMaxTabNumber;	
	
	void updateItems()
	{
		std::vector<TabItem>::iterator it;
		
		bool tabObjectHidden = mTabControl->IsHidden();
		
		for (it = mItems.begin(); it != mItems.end(); it++)
			if (it->mTabNumber != mCurrentTabNumber)
				it->mControl->Hide(true);
				
		for (it = mItems.begin(); it != mItems.end(); it++)
			if (it->mTabNumber == mCurrentTabNumber)
				it->mControl->Hide(tabObjectHidden);
	}
	
	int clipTabNumber(int tabNumber)
	{
		tabNumber = tabNumber < 0 ? 0 : tabNumber;
		tabNumber = tabNumber > mMaxTabNumber ? mMaxTabNumber : tabNumber;

		return tabNumber;
	}
	
public:
	
	// You should pass the inheriting class here, after constructing the control, which must be mapped to a valid parameter of the plug - the tabs are tied to the parameter, rather than the control
	
    HISSTools_Tabs(iplug::igraphics::IControl *tabControl) : mParam(nullptr)
	{		
		mTabControl = tabControl;

		// N.B. - mMaxTabNumber is one lass than the number of actual tabs (zero referenced)

		mMaxTabNumber = mParam != NULL ? round(mParam->GetRange()) : 0;
		tabSetDirty(false);
	}
	
    // Call this from OnInit in the inheriting class
    
    void init()
    {
        mParam = mTabControl->GetParam();
    }
    
	void attachControl(iplug::igraphics::IControl *control, int tabNumber)
	{
		mItems.push_back(TabItem(control, clipTabNumber(tabNumber)));
		updateItems();
	}
	
	void tabHide(bool hide)
	{
		mTabControl->IControl::Hide(hide);
		updateItems();
	}
	
	void tabSetDirty(bool pushParamToPlug)
	{		
		mTabControl->IControl::SetDirty(pushParamToPlug);
		mCurrentTabNumber = mParam ? clipTabNumber(mParam->Int() - mParam->GetMin()) : 0;
		updateItems();
	}
	/*
	void setTabFromPlug(int tabNumber)
	{
		if (mParam)
			mParam->Set(tabNumber + mParam->GetMin());
			
		tabSetDirty(false);
	}*/
	
	// These functions should be declared in any inheriting classes, and should call the related tab versions
	
	virtual void Hide(bool hide) = 0;
	virtual void SetDirty(bool pushParamToPlug) = 0;
};
<<<<<<< HEAD
=======


// This class allows Live-style tabs that have no explicit selector, and instead are set from the plug via other related controls

class HISSTools_Invisible_Tabs : public iplug::igraphics::IControl, public HISSTools_Tabs
{
    
public:
	
	HISSTools_Invisible_Tabs(int paramInx) : IControl(IRECT(), paramInx), HISSTools_Tabs(this) {}
	
    void OnInit() override                           { init(); }
	void Draw(IGraphics& g) override                 { }
	void Hide(bool hide) override                    { tabHide(hide); }
	void SetDirty(bool pushParamToPlug) override     { tabSetDirty(pushParamToPlug); }
};

/////////////////////////////////////////////////////////////////////////////////////////////////////
/////////////////////////////////////////////////////////////////////////////////////////////////////
/////////////////////////////////////////////////////////////////////////////////////////////////////

// Helper class to deal with blocks of text 

class HISSTools_Text_Helper_Block : protected virtual HISSTools_Graphics_Types
{
	
protected:
	
	// Dimensions
	
	double mX;
	double mY;
	double mW;
	double mH;
	
	// Appearance
	
	HISSTools_Text *mTextTS;
	HISSTools_Color_Spec *mTextCS;
	HISSTools_Shadow *mTextSD;
	HTextAlign mHAlign;
	VTextAlign mVAlign;
	
	// String
	
	WDL_String mStr;
	
private:
	
	void setup(double x, double y, double w, double h, HTextAlign hAlign, VTextAlign vAlign, const char *name, const char *type, HISSTools_Design_Scheme *designScheme)
	{
		// Dimensions
		
		resizeText(x, y, w, h);
		
		// Get Appearance
		
		mTextTS = designScheme->getTextStyle(name, type);
		mTextCS = designScheme->getColorSpec(name, type);
		mTextSD = designScheme->getShadow(name, type);
		mHAlign = hAlign;
		mVAlign = vAlign;		
	}
	
public:
	
	// Constructors
	
	HISSTools_Text_Helper_Block(double x, double y, double w, double h,  HTextAlign hAlign, VTextAlign vAlign, const char *name, const char *type, HISSTools_Design_Scheme *designScheme)
	{		
		setup(x, y, w, h, hAlign, vAlign, name, type, designScheme);
	}
	
	HISSTools_Text_Helper_Block(HTextAlign hAlign, VTextAlign vAlign, const char *name, const char *type, HISSTools_Design_Scheme *designScheme)
	{
		setup(0, 0, 0, 0, hAlign, vAlign, name, type, designScheme);
	}
	
	void Draw(HISSTools_VecLib& vecDraw)
	{
		if (mTextSD)
			vecDraw.startShadow(mTextSD, bounds());
			
		vecDraw.setColor(mTextCS);
		vecDraw.text(mTextTS, mStr.Get(), mX, mY, mW, mH, mHAlign, mVAlign);

		if (mTextSD)
			vecDraw.renderShadow();
	}
	
	void resizeText(double x, double y, double w, double h)
	{
		mX = w > 0 ? x : x + w;
		mY = h > 0 ? y : y + h;
		mW = fabs(w);
		mH = fabs(h);
	}
    
	void setTextColor(HISSTools_Color_Spec *colorSpec)
	{
		mTextCS = colorSpec;
	}
	
	void setText(const char *str)
	{
		mStr.Set(str);
	}
	
	HISSTools_Bounds bounds()
	{
		HISSTools_Bounds boxBounds(mX, mY, mW, mH);
		
		if (mTextSD)
			boxBounds.include(mTextSD->getBlurBounds(boxBounds));
		
		return boxBounds;
	}	
};


class HISSTools_Text_Helper_Panel : public HISSTools_Text_Helper_Block
{
	
protected:
	
	// Dimensions
	
	double mX;
	double mY;
	double mW;
	double mH;
	
	double mLPad;
	double mRPad;
	double mHPad;
	
	// Appearance
	
	HISSTools_Color_Spec *mPanelFillCS;
	HISSTools_Color_Spec *mPanelOutlineCS;
	HISSTools_Shadow *mPanelSD;
	double mPanelRoundness;
	double mPanelOutlineTK;	
	
private:
	
	// FIX - padding
	
	void setup(double x, double y, double w, double h, double wPad, double hPad, HTextAlign hAlign, VTextAlign vAlign, const char *name, const char *type, HISSTools_Design_Scheme *designScheme)
	{
		char concatenatedName[256];
	
		// Dimensions
	
		mLPad = wPad;
		mRPad = wPad;
		mHPad = hPad;
		resize(x, y, w, h);
	
		// Get Appearance
	
		sprintf(concatenatedName, "%sPanel", name);
	
		mPanelFillCS = designScheme->getColorSpec(concatenatedName, type);
		mPanelSD = designScheme->getShadow(concatenatedName, type);
	
		sprintf(concatenatedName, "%sPanelOutline", name);
	
		mPanelOutlineCS = designScheme->getColorSpec(concatenatedName, type);
		mPanelOutlineTK = designScheme->getDimension(concatenatedName, type);
	
		sprintf(concatenatedName, "%sPanelRoundness", name);
	
		double roundness = designScheme->getDimension(concatenatedName, type);
		roundness = ((roundness * 2) > mW) ? mW / 2.: roundness;
		roundness = ((roundness * 2) > mH) ? mH / 2.: roundness;
		mPanelRoundness = roundness < 0 ? mH / 2 : roundness;		
	}
	
protected:
    
    bool doDrawOutline()
    {
        return (mPanelOutlineTK && mPanelOutlineCS != nullptr);
    }
				
    bool doDrawPanel()
    {
        return ((mPanelFillCS != nullptr) || doDrawOutline());
    }

public:
	
	HISSTools_Text_Helper_Panel(double x, double y, double w, double h, double wPad, double hPad, HTextAlign hAlign, VTextAlign vAlign, const char *name, const char *type, HISSTools_Design_Scheme *designScheme)
	: HISSTools_Text_Helper_Block(hAlign, vAlign, name, type, designScheme)
	{
		setup(x, y, w, h, wPad, hPad, hAlign, vAlign, name, type, designScheme);
	}
	
	HISSTools_Text_Helper_Panel(HTextAlign hAlign, VTextAlign vAlign, const char *name, const char *type, HISSTools_Design_Scheme *designScheme) 
	: HISSTools_Text_Helper_Block(hAlign, vAlign, name, type, designScheme)
	{
		setup(0, 0, 0, 0, 0, 0, hAlign, vAlign, name, type, designScheme);
	}
	
	void Draw(HISSTools_VecLib& vecDraw, bool drawText)
	{	
		if (doDrawPanel())
		{
			if (mPanelSD)
				vecDraw.startShadow(mPanelSD, bounds());
		
			vecDraw.setColor(mPanelFillCS);
			vecDraw.fillRoundRect(mX, mY, mW, mH, mPanelRoundness);
			
			if (doDrawOutline())
			{	
				vecDraw.setColor(mPanelOutlineCS);
				vecDraw.frameRoundRect(mX, mY, mW, mH, mPanelRoundness, mPanelOutlineTK);
			}

			if (mPanelSD)
				vecDraw.renderShadow();
		}
		
        if (drawText)
            HISSTools_Text_Helper_Block::Draw(vecDraw);

	}

	void changePadding(double lPad, double rPad, double hPad)
	{
		mLPad = lPad;
		mRPad = rPad;
		mHPad = hPad;
		
        resize(mX, mY, mW, mH);
	}
	
	void changePadding(double wPad, double hPad)
	{
		changePadding(wPad, wPad, hPad);
	}

	void resize(double x, double y, double w, double h)
	{
		mX = w > 0 ? x : x + w;
		mY = h > 0 ? y : y + h;
		mW = fabs(w);
		mH = fabs(h);
				
		double lPad = mLPad > mW / 2.0 ? mW / 2.0 : mLPad;
		double rPad = mRPad > mW / 2.0 ? mW / 2.0 : mRPad;
		double hPad = mHPad > mH / 2.0 ? mH / 2.0 : mHPad;
		
		resizeText(x + lPad, y + hPad, w - (lPad + rPad), h - (2.0 * hPad));
	}
	
	void setPanelColor(HISSTools_Color_Spec *colorSpec)
	{
		mPanelFillCS = colorSpec;
	}
	
	void setOutlineColor(HISSTools_Color_Spec *colorSpec)
	{
		mPanelOutlineCS = colorSpec;
	}
	
	HISSTools_Bounds bounds()
	{
		HISSTools_Bounds boxBounds(mX, mY, mW, mH);
		
		boxBounds.addThickness(mPanelOutlineTK);
		
		if (mPanelSD)
			boxBounds.include(mPanelSD->getBlurBounds(boxBounds));
		
		boxBounds.include(HISSTools_Text_Helper_Block::bounds());
		
		return boxBounds;
	}
};

class HISSTools_Text_Helper_Param : public HISSTools_Text_Helper_Panel
{
	
private:
	
	iplug::igraphics::IControl *mControl;
	
	double mTextHPad;
	double mSeparatorX;
	
	bool mDrawSeparator;
	bool mDrawTriangle;
	bool mMenuFlipTriangle;
    bool mInEdit;
	
	double mMenuTriangleTop;
	double mMenuTriangleBtm;
	double mMenuTriangleL;
	double mMenuTriangleR;
	
	HISSTools_Color_Spec *mTextHiliteCS;
	HISSTools_Color_Spec *mPanelHiliteCS;
	HISSTools_Color_Spec *mOutlineHiliteCS;
	HISSTools_Color_Spec *mTextCS;
	HISSTools_Color_Spec *mPanelFillCS;
	HISSTools_Color_Spec *mPanelOutlineCS;
		
	// Show Units
	
	bool mShowUnits;
	
	void setControlText()
	{
		IText text;
		
		strcpy(text.mFont, mTextTS->mFont);
		text.mSize = mTextTS->mSize;
		
        // FIX - HACKZ!!
        
#ifdef __APPLE__
        text.mSize = ceil(powf(text.mSize, 0.94));
#endif
		
		switch (mHAlign)
		{
			case kHAlignLeft:
                text.mAlign = EAlign::Near;
				break;
				
			case kHAlignCenter:
				text.mAlign = EAlign::Center;
				break;
				
			case kHAlignRight:
				text.mAlign = EAlign::Far;
				break;
		}

		mControl->SetText(text);
	}
	
	double roundnessCompensate(double menuTriangleHeight)
	{
		if (menuTriangleHeight > mH)
			return mPanelRoundness;
		if (menuTriangleHeight <= mH - (2.0 * mPanelRoundness))
			return 0;
		
		return mPanelRoundness - sqrt(mPanelRoundness * mPanelRoundness - (0.25 * menuTriangleHeight * menuTriangleHeight) - (0.5 * mH) - mPanelRoundness);
	}
	
public:
	
	// Constructors
	
	HISSTools_Text_Helper_Param(iplug::igraphics::IControl *control, double x, double y, double w, double h, double pad, HTextAlign hAlign, VTextAlign vAlign, const char *name, const char *type, HISSTools_Design_Scheme *designScheme)
	: HISSTools_Text_Helper_Panel(x, y, w, h, 0, 0, hAlign, vAlign, name, type, designScheme), mInEdit(false)
	{			
        double textHeight = HISSTools_VecLib::getTextLineHeight(mTextTS);
		char concatenatedName[256];
		
		mControl = control;
		mTextHPad = pad;
		
		mTextCS = HISSTools_Text_Helper_Panel::mTextCS;
		mPanelFillCS = HISSTools_Text_Helper_Panel::mPanelFillCS;
		mPanelOutlineCS = HISSTools_Text_Helper_Panel::mPanelOutlineCS;
		
		// Get Appearance
		
		bool drawMenuTriangle;
		
		sprintf(concatenatedName, "%sDrawTriangle", name);
		drawMenuTriangle = designScheme->getFlag(concatenatedName, type);
		sprintf(concatenatedName, "%sHilite", name);
		mTextHiliteCS = designScheme->getColorSpec(concatenatedName, type);
		sprintf(concatenatedName, "%sPanelHilite", name);
		mPanelHiliteCS = designScheme->getColorSpec(concatenatedName, type);
		sprintf(concatenatedName, "%sPanelOutlineHilite", name);
		mOutlineHiliteCS = designScheme->getColorSpec(concatenatedName, type);
		mShowUnits = designScheme->getFlag("ShowUnits", type);
		
		// FIX - Padding! (see Draw also)
    
		double wPad = 9;
		double hPad = 0;
		
		//changePadding(wPad, hPad);
		changePadding(0, hPad);
        
		if (drawMenuTriangle)
		{
			mDrawTriangle = true;
			sprintf(concatenatedName, "%sDrawSeparator", name);
			mDrawSeparator = designScheme->getFlag(concatenatedName, type);
			sprintf(concatenatedName, "%sFlipTriangle", name);
			mMenuFlipTriangle = designScheme->getFlag(concatenatedName, type);
						
			double menuTriangleWidthRatio = designScheme->getDimension("MenuTriangleWidthRatio", type);
			double menuTriangleHeightRatio = designScheme->getDimension("MenuTriangleHeightRatio", type);
			double menuTriangleWidth = textHeight * menuTriangleWidthRatio;
			double menuTriangleHeight = textHeight * menuTriangleHeightRatio;
					
			double separatorWidth = wPad * 2.0 + menuTriangleWidth + roundnessCompensate(menuTriangleHeight);
			mSeparatorX = mX + (mMenuFlipTriangle ? separatorWidth : mW - separatorWidth);

            mMenuTriangleTop = mY + (mH - menuTriangleHeight) / 2.0;
			mMenuTriangleBtm = mMenuTriangleTop + menuTriangleHeight;
			mMenuTriangleL = mSeparatorX + (mMenuFlipTriangle ? -(menuTriangleWidth + wPad) : wPad);
			mMenuTriangleR = mMenuTriangleL + menuTriangleWidth;
		}
	}
	
	bool menuParam()
	{
		if (mControl->GetParam() == nullptr)
			return false;
		
		if (mControl->GetParam()->NDisplayTexts())
			return true;
		
		return false;
	}
	
    void finishEdit() { mInEdit = false; }
    
	void promptUserInput()
	{
		HISSTools_Bounds entryBounds;
		IRECT iEntryBounds;
		
        mInEdit = menuParam() ? false : true;
        
		// FIX - Widths ??
		// FIX - Text Prompt Vertical Centering??
		// FIX - Text Prompt - proper matching font....
		// FIX - Prompt Menus - Centering for text and box
		// FIX - Prompt Menus - font....
		
		if (mControl->GetParam() == nullptr)
			return;
		
		double textHeight = mTextTS->mSize;
		double promptHeight = menuParam() ? 0 : textHeight + (2.0 * mTextHPad);

		// FIX - Set Padding, rather than variable???
		// FIX - is this one justified?
		
		double promptTop = mY - ((textHeight / 2.0) + mTextHPad + 1.0);
		double promptLeft = mX + mLPad;
		double promptWidth = mW - (mLPad + mRPad);

        promptLeft += promptWidth * 0.2;
        promptWidth *= 0.6;
        
		switch (mVAlign)
		{
			case kVAlignTop:
				promptTop += textHeight / 2.0;
				break;
			case kVAlignCenter:
				promptTop += mH / 2.0;
				break;
			case kVAlignBottom:
				promptTop += mH - (textHeight / 2.0);
				break;
		}
		
		if (mDrawSeparator && menuParam() && doDrawOutline())
		{
			promptTop = mY + mH;
            promptLeft = mMenuFlipTriangle ? mX : mSeparatorX;
		}
		
		entryBounds = HISSTools_Bounds(promptLeft, promptTop, promptWidth, promptHeight);
		iEntryBounds = entryBounds.iBounds();
		
		setControlText();
		mControl->DisablePrompt(false);
		mControl->PromptUserInput(iEntryBounds);
	}
	
	bool promptUserInput(float x, float y)
	{
		if (bounds().iBounds().Contains(x, y))
		{
			if (!mDrawSeparator || (mMenuFlipTriangle == (x < mSeparatorX)))
			{
				promptUserInput();
				return true;
			}
		}
		
		return false;
	}
	
	void hilite(bool on)
	{
		if (on)
		{
			if (mTextHiliteCS)
				HISSTools_Text_Helper_Panel::mTextCS = mTextHiliteCS;
			if (mPanelHiliteCS)
				HISSTools_Text_Helper_Panel::mPanelFillCS = mPanelHiliteCS;
			if (mOutlineHiliteCS) 
				HISSTools_Text_Helper_Panel::mPanelOutlineCS = mOutlineHiliteCS;
				
		}
		else 
		{
			HISSTools_Text_Helper_Panel::mTextCS = mTextCS;
			HISSTools_Text_Helper_Panel::mPanelFillCS = mPanelFillCS;
			HISSTools_Text_Helper_Panel::mPanelOutlineCS = mPanelOutlineCS;
		}
>>>>>>> a309598e


// This class allows Live-style tabs that have no explicit selector, and instead are set from the plug via other related controls

class HISSTools_Invisible_Tabs : public iplug::igraphics::IControl, public HISSTools_Tabs
{
    
public:
	
	HISSTools_Invisible_Tabs(int paramInx) : IControl(IRECT(), paramInx), HISSTools_Tabs(this) {}
	
    void OnInit() override                           { init(); }
	void Draw(IGraphics& g) override                 { }
	void Hide(bool hide) override                    { tabHide(hide); }
	void SetDirty(bool pushParamToPlug) override     { tabSetDirty(pushParamToPlug); }
};

/////////////////////////////////////////////////////////////////////////////////////////////////////
////////////////////////////////////////// HISSTools Value //////////////////////////////////////////
/////////////////////////////////////////////////////////////////////////////////////////////////////

// Multipurpose numerical / menu control

// FIX - do your own mousing later...

class HISSTools_Value : public iplug::igraphics::IKnobControlBase, public HISSTools_Control_Layers
{
	
private:
	
	// Text
	
	HISSTools_Text_Helper_Param *mTextParam;
	HISSTools_Text_Helper_Block *mTextLabel;
	
    // Mousing
    
    bool mDrag;
    
	// Stored Dimensions
	
	double mTextArea;
	
public:
	
	HISSTools_Value(int paramIdx, double x, double y, double w, double h, const char *type = 0, HISSTools_Design_Scheme *designScheme = &DefaultDesignScheme)
	: IKnobControlBase(IRECT(), paramIdx), HISSTools_Control_Layers()
	{
		// FIX - perhaps just inherit these??

        bool labelBelow = designScheme->getFlag("ValueLabelBelow", type);
        bool label = designScheme->getFlag("ValueDrawLabel", type);
		mTextArea = designScheme->getDimension("ValueTextArea", type);
		        
		mTextParam = new HISSTools_Text_Helper_Param(this, x, y, w, h, 1, kHAlignCenter, kVAlignCenter, "Value", type, designScheme);
        
        if (label && labelBelow)
            mTextLabel = new HISSTools_Text_Helper_Block(x, y + h, w, mTextArea, kHAlignCenter, kVAlignBottom, "ValueLabel", type, designScheme);
        else if (label)
            mTextLabel = new HISSTools_Text_Helper_Block(x, y - mTextArea, w, mTextArea, kHAlignCenter, kVAlignTop, "ValueLabel", type, designScheme);
        else
            mTextLabel = nullptr;

		SetTargetRECT(HISSTools_Bounds(x, y, w, h));
		
		HISSTools_Bounds fullBoxBounds = mTextParam->bounds();
		if (mTextLabel)
            fullBoxBounds.include(mTextLabel->bounds());
		mRECT = fullBoxBounds;
        
        SetMouseOverWhenDisabled(true);
        SetMouseEventsWhenDisabled(true);
	}
	
	~HISSTools_Value()
	{
		delete mTextParam;
		delete mTextLabel;
	}
	
    void OnInit() override
    {
        if (mTextLabel)
            mTextLabel->setText((GetParam() != nullptr) ? GetParam()->GetNameForHost() : "");
    }
    
	void OnMouseDown(float x, float y, const IMouseMod& pMod) override
	{
		if (pMod.S)
		{
            SetValueToDefault();
            return;
		}

		if (mTextParam->menuParam())
		{
			if (mTextParam->promptUserInput(x, y) == false && GetParam())
			{
				double value = round(GetValue() * (GetParam()->GetRange()) + 1) / (GetParam()->GetRange());
                SetValue(value > 1.0 ? 0 : value);
			}
		}
        else
            mTextParam->hilite(true);
        
        mDrag = false;
		SetDirty();
	}
	
	void OnMouseUp(float x, float y, const IMouseMod& pMod) override
	{
        if (mDrag == false)
        {
            if (mTextParam->menuParam() == false)
                mTextParam->promptUserInput();
        }
        else
            mTextParam->hilite(false);
            
        SetDirty(false);
	}
	
    void OnMouseDrag(float x, float y, float dX, float dY, const IMouseMod& pMod) override
    {
        mDrag = true;
    
        IKnobControlBase::OnMouseDrag(x, y, dX, dY, pMod);
    }
    
	void OnMouseDblClick(float x, float y, const IMouseMod& pMod) override
	{
        OnMouseDown(x, y, pMod);
	}
    
    virtual void SetValueFromUserInput(double value, int valIdx) override
    {
        mDrag = false;
        mTextParam->finishEdit();
        mTextParam->hilite(false);
        IKnobControlBase::SetValueFromUserInput(value, valIdx);
    }
	
	void Draw(IGraphics& g) override
	{
        HISSTools_VecLib vecDraw(g);

        // Label
        
        if (mTextLabel)
        {
            if (startBackground(vecDraw, mRECT))
                mTextLabel->Draw(vecDraw);
            renderBackground(vecDraw, mRECT);
        }
		mTextParam->Draw(vecDraw);
	}
};

/////////////////////////////////////////////////////////////////////////////////////////////////////
////////////////////////////////////////// HISSTools Dial ///////////////////////////////////////////
/////////////////////////////////////////////////////////////////////////////////////////////////////


// Multipurpose dial with auto value display

// FIX - do your own mousing later...

class HISSTools_Dial : public iplug::igraphics::IKnobControlBase, public HISSTools_Control_Layers
{
	
private:
	
	// Positioning / Dimensions
	
	double mCx;
	double mCy;
	double mR;
	
	// Pointer Appearance
	
	double mPointerCircRadius;			
	double mPointerTipRadius;			
	double mPointerAngle;		
	
	// Display Angles
	
	double mRefValue;
	double mStartAngle;
	double mThrowAngle;
	
	// Text Area
	
	double mTextArea;
	
	// Text Prompt
	
	double mPromptHalfHeight;
	double mPromptRatio;
	
	// Line Thicknesses
	
	double mOutlineTK;
	double mPointerTK;
	double mPointerOutlineTK;
	
	// Shadow Specs
	
	HISSTools_Shadow *mOutlineSD;
	HISSTools_Shadow *mPointerSD;
	
	// Color Specs
	
	HISSTools_Color_Spec *mIndicatorCS;
	HISSTools_Color_Spec *mCircleFillCS;
	HISSTools_Color_Spec *mPointerFillCS;
	HISSTools_Color_Spec *mOutlineCS;
	HISSTools_Color_Spec *mPointerOutlineCS;
	HISSTools_Color_Spec *mInactiveOverlayCS;
	
	// Text Blocks
	
	HISSTools_Text_Helper_Block *mTextLabel;
	HISSTools_Text_Helper_Param *mTextParam;
	
    // Values on when mouse is over
    
    bool mMouseOver;
    bool mDrawValOnlyOnMO;
    
    WDL_String mDisplayName;
    
public:

	// Constructor

	HISSTools_Dial(int paramIdx, double x, double y, const char *type = 0, HISSTools_Design_Scheme *designScheme = &DefaultDesignScheme, const char* name = nullptr)
	: IKnobControlBase(IRECT(), paramIdx), HISSTools_Control_Layers(), mMouseOver(false)
	{
		// Calculate Measurements
		
		double d = designScheme->getDimension("DialDiameter", type);
		
		mTextArea = designScheme->getDimension("DialTextArea", type);
		
		mR = d / 2.0;
		mCx = x + mR;
		mCy = y + mR;
				
		// Pointer Appearance
		
		double pointerCircRatio = designScheme->getDimension("DialPointerRatio", type);
		double pointerTipRatio = designScheme->getDimension("DialTipRatio", type);
		double pointerAngle = designScheme->getDimension("DialPointerAngle", type);
		
		setPointerAppearance(pointerCircRatio, pointerTipRatio, pointerAngle);
		
		// Set Throw
		
		mRefValue = designScheme->getDimension("DialRefValue", type);
		mStartAngle = designScheme->getDimension("DialStartAngle", type);
		mThrowAngle = designScheme->getDimension("DialThrowAngle", type);
		
		// Get Appearance
		
		mOutlineTK = designScheme->getDimension("DialOutline", type);
		mPointerTK = designScheme->getDimension("DialIndicatorLineWidth", type);
		mPointerOutlineTK = designScheme->getDimension("DialPointerOutline", type);
		
		mOutlineSD = designScheme->getShadow("DialOutline", type);
		mPointerSD = designScheme->getShadow("DialPointer", type);
		
		mIndicatorCS = designScheme->getColorSpec("DialIndicator", type);
		mCircleFillCS = designScheme->getColorSpec("DialCircleFill", type);
		mPointerFillCS = designScheme->getColorSpec("DialPointerFill", type);
		mOutlineCS = designScheme->getColorSpec("DialOutline", type);
		mPointerOutlineCS = designScheme->getColorSpec("DialPointerOutline", type);
		mInactiveOverlayCS = designScheme->getColorSpec("DialInactiveOverlay", type);
		
        mDrawValOnlyOnMO = designScheme->getFlag("DialDrawValOnlyOnMO");
        
		// Text 
				
		mPromptHalfHeight = (0.5 * designScheme->getTextStyle("DialValue", type)->mSize) + designScheme->getDimension("DialPromptPadding", type);
		mPromptRatio = designScheme->getDimension("DialPromptRatio", type);

		double textPad = designScheme->getDimension("DialPromptPadding", type);
        double halfWidth = mR;// * mPromptRatio;// * mPointerCircRadius;
        double labelHalfWidth = mR * 1.2;
        
		//FIX - above
		mTextParam = new HISSTools_Text_Helper_Param(this, mCx - halfWidth, mCy - mPromptHalfHeight, 2. * halfWidth, 2. * mPromptHalfHeight, textPad, kHAlignCenter, kVAlignCenter, "DialValue", type, designScheme);
		mTextLabel = new HISSTools_Text_Helper_Block(mCx - labelHalfWidth, mCy + mR, 2 * labelHalfWidth, mTextArea, kHAlignCenter, kVAlignBottom, "DialLabel", type, designScheme);
        
		// Calculate Areas (including shadows and thicknesses)
		
        HISSTools_Bounds labelBounds(mCx - labelHalfWidth, mCy + mR, 2 * labelHalfWidth, mTextArea);
        HISSTools_Bounds dialBoxBounds(x, y, d, d);
        HISSTools_Bounds fullBoxBounds = dialBoxBounds;
        fullBoxBounds.include(labelBounds);
		HISSTools_Bounds ptrBoxBounds(mCx - mPointerTipRadius, mCy - mPointerTipRadius, 2 * mPointerTipRadius, 2 * mPointerTipRadius);
		
		dialBoxBounds.addThickness(mOutlineTK);
		ptrBoxBounds.addThickness(mPointerOutlineTK);
		
		fullBoxBounds.include(mOutlineSD->getBlurBounds(dialBoxBounds));
		fullBoxBounds.include(mPointerSD->getBlurBounds(ptrBoxBounds));
		
		mRECT = fullBoxBounds;
		SetTargetRECT(dialBoxBounds);
        
        SetMouseOverWhenDisabled(true);
        SetMouseEventsWhenDisabled(true);
        
        if (name)
            mDisplayName.Set(name);
	}	
	
	~HISSTools_Dial()
	{
		delete mTextLabel;
		delete mTextParam;
	}
	
    void OnInit() override
    {
        if (mDisplayName.GetLength())
            mTextLabel->setText(mDisplayName.Get());
        else
            mTextLabel->setText(GetParam() != nullptr ? GetParam()->GetNameForHost() : "");
    }
    
private:
		
	void setPointerAppearance(double pointerCircRatio, double pointerTipRatio, double pointerAngle)
	{
		pointerCircRatio = pointerCircRatio > 0.99 ? 0.99 : pointerCircRatio;
		
		pointerTipRatio = pointerTipRatio > 1.0 / pointerCircRatio ? 1.0 / pointerCircRatio : pointerTipRatio;
		pointerTipRatio = pointerTipRatio < 1.01 ? 1.01 : pointerTipRatio;
		
		mPointerCircRadius = mR * pointerCircRatio;		
		mPointerTipRadius = mPointerCircRadius * pointerTipRatio;	
		mPointerAngle = pointerAngle;
	}

public:
	
	void OnMouseDown(float x, float y, const IMouseMod& pMod) override
	{
        OnMouseOver(x, y, pMod);
        
		if (pMod.S)
            SetValueToDefault();
        else
            GetUI()->HideMouseCursor();
	}
	
	void OnMouseDblClick(float x, float y, const IMouseMod& pMod) override
	{
		// FIX - Confirm best key combo...
		
		if (pMod.S)
		{
			OnMouseDown(x, y, pMod);
			return;
		}
		
		mTextParam->promptUserInput();
        SetDirty(false);
	}
    
    void OnMouseOver(float x, float y, const IMouseMod& pMod) override
    {
        if (!mMouseOver)
        {
            mMouseOver = true;
            SetDirty(false);
        }
    }

    void OnMouseOut() override
    {
        if (mMouseOver)
        {
            mMouseOver = false;
            SetDirty();
        }
    }
    
    virtual void SetValueFromUserInput(double value, int valIdx) override
    {
        mTextParam->finishEdit();
        IControl::SetValueFromUserInput(value, valIdx);
    }
    
	/*
	 // Mousing Functions
	 
	 // FIX - better gearing??
	 // FIX - click through options?
	 
	 void OnMouseDown(float x, float y, const IMouseMod& pMod) override
	 {
	 OnMouseDrag(x, y, 0, 0, pMod);
	 }
	 
	 void OnMouseDrag(float x, float y, float dX, float dY, const IMouseMod& pMod) override
	 {		
	 IParam *param = GetParam();
	 
	 IControl::OnMouseDrag(x, y, 0, 0, pMod);
	 
	 if (param && param->Type() != IParam::kTypeDouble && param->Type() != IParam::kTypeNone)
	 {
	 double value = param->Int();
	 double delta;
	 
	 if (mDirection == kVertical)
	 delta = -dY;
	 else
	 delta = dX;
	 
	 delta /= mGearing;
	 delta = round(delta);
	 value += delta;
	 value -= param->GetMin();
	 
	 mValue = value / param->GetRange();
	 }
	 
	 SetDirty(true);
	 }*/
	
	// Draw
	
	void Draw(IGraphics& g) override
	{
		const IParam *param = GetParam();
		double value, xIntersect, yIntersect;
		
        HISSTools_VecLib vecDraw(g);

		// Background
		
		if (startBackground(vecDraw, mRECT))
		{
			// Background Circles
			
			vecDraw.startShadow(mOutlineSD, mRECT);
			vecDraw.setColor(mOutlineCS);
			vecDraw.frameCircle(mCx, mCy, mR, mOutlineTK);
			vecDraw.renderShadow();
			vecDraw.setColor(mCircleFillCS);
			vecDraw.fillCircle(mCx, mCy, mR);
			
			// Label
			
			mTextLabel->Draw(vecDraw);
		}
				
		renderBackground(vecDraw, mRECT);
		
		// Round positions for integer parameters
		
		if (param != nullptr && param->Type() != IParam::kTypeDouble && param->Type() != IParam::kTypeNone)
			value = (param->Int() - param->GetMin()) / param->GetRange();
		else 
			value = GetValue();

		// Calculate Angles
		
		double iBaseAng = mStartAngle + mRefValue * mThrowAngle;
		double iDiffAng = ((value - mRefValue) * mThrowAngle);
		double iPntrAng = iBaseAng + iDiffAng;
		
		// Indicator Arc
		
		vecDraw.setColor(mIndicatorCS);
		vecDraw.fillArc(mCx, mCy, mR, iBaseAng, iDiffAng);
		
		// Pointer Line
		
		vecDraw.setColor(mOutlineCS);
		vecDraw.circleIntersection(mCx, mCy, iPntrAng, mR, &xIntersect, &yIntersect);
		vecDraw.line(mCx, mCy, xIntersect, yIntersect, mPointerTK);
		
		// Pointer
		
		vecDraw.startShadow(mPointerSD, mRECT);
		vecDraw.setColor(mPointerFillCS);
		vecDraw.fillCPointer(mCx, mCy, mPointerCircRadius, mPointerTipRadius, iPntrAng, mPointerAngle);
		vecDraw.setColor(mPointerOutlineCS);
		vecDraw.frameCPointer(mCx, mCy, mPointerCircRadius, mPointerTipRadius, iPntrAng, mPointerAngle, mPointerOutlineTK);
		vecDraw.renderShadow();
        
		if (IsDisabled())
		{
			// Inactive Overlay
			
			vecDraw.setColor(mInactiveOverlayCS);
            vecDraw.fillCPointer(mCx, mCy, mPointerCircRadius, mPointerTipRadius, iPntrAng, mPointerAngle);
		}
		else
        {
            if (!(mDrawValOnlyOnMO && !mMouseOver))
                mTextParam->Draw(vecDraw);
        }
	}
	
	void setThrow(double refValue, double startAngle, double throwAngle)
	{
		mRefValue = refValue;
		mStartAngle = startAngle;
		mThrowAngle = throwAngle;
	}
};


/////////////////////////////////////////////////////////////////////////////////////////////////////
////////////////////////////////////////// HISSTools Switch//////////////////////////////////////////
/////////////////////////////////////////////////////////////////////////////////////////////////////


// Switch - multi state control with a number of vertical or horizontal positions

class HISSTools_Switch : public iplug::igraphics::IControl, public HISSTools_Control_Layers
{
	
private:

	// Positioning / Dimensions
	
	double mX;
	double mY;
	double mW;
	double mH;
	double mS;
	double mRoundness;
	
	// Line Thicknesses
	
	double mHandleTK;
	double mBoxOutlineTK;
	
	// Shadow Spec
	
	HISSTools_Shadow *mShadow;
	
	// Color Specs
	
	HISSTools_Color_Spec *mHandleFillCS;
	HISSTools_Color_Spec *mHandleOutlineCS;
	HISSTools_Color_Spec *mBoxFillCS;
	HISSTools_Color_Spec *mBoxOutlineCS;
	HISSTools_Color_Spec *mInactiveOverlayCS;
	
	// Number of States
	
	int mNStates;
	
public:
	
	HISSTools_Switch(int paramIdx, double x, double y, double w, double h, int nStates = 2, const char *type = 0, HISSTools_Design_Scheme *designScheme = &DefaultDesignScheme)
	: IControl(IRECT(), paramIdx), HISSTools_Control_Layers()
	{
		// Dimensions
		
		mX = x;
		mY = y;
		mW = w < 0 ? designScheme->getDimension("SwitchWidth", type) : w;
		mH = h < 0 ? designScheme->getDimension("SwitchHeight", type) : h;
		mS = std::min(w, h);
	
		double roundness = designScheme->getDimension("SwitchRoundness", type);
		mRoundness = roundness < 0 ? mH / 2 : roundness;		
		
		// Number of States
		
		// FIX - get from parameters if <= 0 ??
		
		mNStates = nStates < 2 ? 2 : nStates;
		
		// Get Appearance
		
		mHandleTK = designScheme->getDimension("SwitchHandleOutline", type);
		mBoxOutlineTK = designScheme->getDimension("SwitchBoxOutline", type);
		
		mShadow = designScheme->getShadow("Switch", type);

		mHandleFillCS = designScheme->getColorSpec("SwitchHandleFill", type);
		mHandleOutlineCS = designScheme->getColorSpec("SwitchHandleOutline", type);
		mBoxFillCS = designScheme->getColorSpec("SwitchBoxFill", type);
		mBoxOutlineCS = designScheme->getColorSpec("SwitchOutline", type);
		mInactiveOverlayCS = designScheme->getColorSpec("SwitchInactiveOverlay", type);
		
		// Calculate Areas (including shadows and thicknesses)
		
		HISSTools_Bounds boxBounds(mX, mY, mW, mH);
		HISSTools_Bounds fullBounds(mX, mY, mW, mH);
		
		boxBounds.addThickness(mBoxOutlineTK);
		fullBounds.addThickness(mHandleTK);
		
		fullBounds = mShadow->getBlurBounds(fullBounds);
		fullBounds.include(boxBounds);
		
		mRECT = fullBounds;
		SetTargetRECT(boxBounds);
        
        SetMouseOverWhenDisabled(true);
        SetMouseEventsWhenDisabled(true);
	}
	
public:
	
	// Mousing Functions
	
	void OnMouseDown(float x, float y, const IMouseMod& pMod) override
	{
		OnMouseDrag(x, y, 0, 0, pMod);
	}
	
	void OnMouseDrag(float x, float y, float dX, float dY, const IMouseMod& pMod) override
	{
        // FIX - retina support for position data!
        
		if (mW > mH)
			SetValue(round(std::max(0.0, std::min(1.0, ((x - mX) / mW))) * (mNStates - 1)) / (mNStates - 1));
		else
			SetValue(round(std::max(0.0, std::min(1.0, ((y - mY) / mH))) * (mNStates - 1)) / (mNStates - 1));
		
		SetDirty();
	}
	
	// Draw
	
	void Draw(IGraphics& g) override
	{
        HISSTools_VecLib vecDraw(g);

		// Calculate position (according to orientation)
		
		double xPos, yPos;
		
		if (mW > mH)
		{
			xPos = mX + (mW - mS) * GetValue();
			yPos = mY;
		}
		else 
		{
			xPos = mX;
			yPos = mY + (mH - mS) * GetValue();
		}

		// Background
		
		if (startBackground(vecDraw, mRECT))
		{
			// Background Rectangle
		
			vecDraw.setColor(mBoxFillCS);
			vecDraw.fillRoundRect(mX, mY, mW, mH, mRoundness);
			vecDraw.setColor(mBoxOutlineCS);
			vecDraw.frameRoundRect(mX, mY, mW, mH, mRoundness, mBoxOutlineTK);
		}
		
		renderBackground(vecDraw, mRECT);
		
		// Handle
		
		vecDraw.setColor(mHandleFillCS);
		vecDraw.startShadow(mShadow, mRECT);
		vecDraw.fillRoundRect(xPos, yPos, mS, mS, mRoundness);
		vecDraw.setColor(mHandleOutlineCS);
		vecDraw.frameRoundRect(xPos, yPos, mS, mS, mRoundness, mHandleTK);
		vecDraw.renderShadow();
		
		// Fix - Labels (Control Name and Value)
		// Label
		
		//vecDraw.setColor(textColor);
		//vecDraw.text(&txt, "Load", mRECT.L, mRECT.R, mRECT.T, mRECT.B);
		
		// Inactive
		
		if (IsDisabled())
		{
			// Inactive Overlay
			
			vecDraw.setColor(mInactiveOverlayCS);
			vecDraw.fillRoundRect(mX, mY, mW, mH, mRoundness);
		}
	}
};


/////////////////////////////////////////////////////////////////////////////////////////////////////
////////////////////////////////////////// HISSTools Matrix /////////////////////////////////////////
/////////////////////////////////////////////////////////////////////////////////////////////////////


class HISSTools_Matrix : public iplug::igraphics::IControl, public HISSTools_Control_Layers
{
	
private:
	
	// Size (Dimension)

	int mXDim;
	int mYDim;	
	
	// Positioning / Dimensions
	
	double mX;
	double mY;
	double mW;
	double mH;
	double mS;
	double mRoundness;
	double mGap;
	double mUnit;
	
	// Line Thicknesses
	
	double mHandleEmptyOutlineTK;
	double mHandleFilledOutlineTK;
	double mHiliteTK;
	
	// Shadow Spec
	
	HISSTools_Shadow *mShadow;
	
	// Color Specs
	
	HISSTools_Color_Spec *mStateCS[256];
	HISSTools_Color_Spec *mOutlineCS;
	HISSTools_Color_Spec *mHiliteCS;

	// States
	
	unsigned char *mStates;
	unsigned char mNStates;	
	
	// Hilite
	
	int mXHilite;
	int mYHilite;
	
public:
	
	// FIX - Consider making the variables private again
	
	// Mousing Info
	
	MousingAction mMousing;

	IMouseMod mPMod;
	
	int mXPos;
	int mYPos;

	int mMouseWheel;
	
	bool mValidReport;
	
private:
	
	bool coordsToIndices(double x, double y, int *xPos, int *yPos)
	{
		*xPos = -1;
		*yPos = -1;
	
		// FIX - Look at different thicknesses here
		
		double halfTK = mHandleFilledOutlineTK / 2.0;
		x += halfTK;
		y += halfTK;
		
		if (x < mX) 
			return false;
		if (x > mX + mW) 
			return false;
		if (y < mY) 
			return false;
		if (y > mY + mH) 
			return false;
		
		*xPos = (x - mX) / mUnit;
		*yPos = (y - mY) / mUnit;
		
		if (((*xPos + 1) * mUnit + mX - mGap + halfTK) > x && ((*yPos + 1) * mUnit + mY - mGap + halfTK) > y)
			return true;
		
		*xPos = -1;
		*yPos = -1;
		
		return false;
	}
	
	void reportToPlug()
	{
        // TODO - FIX
        /*
		if (mParamIdx >= 0)
		{
            IPlugAPIBase *plug = dynamic_cast<IPlugAPIBase *>(&mDelegate);
            
			mValidReport = true;
            plug->OnParamChange(mParamIdx, kUI);
			mValidReport = false;
		}
        */
	}
	
	
public:
	
	// Constructor and Destructor
	
	HISSTools_Matrix(int paramIdx, double x, double y, int xDim, int yDim, const char *type = 0, HISSTools_Design_Scheme *designScheme = &DefaultDesignScheme, HISSTools_Design_Scheme *stateScheme = 0)
	: IControl(IRECT(), paramIdx), HISSTools_Control_Layers()
	{
		// Dimensions
		
		mXDim = xDim;
		mYDim = yDim;
		mX = x;
		mY = y;
		mS = designScheme->getDimension("MatrixHandleSize", type);
		mGap = designScheme->getDimension("MatrixHandleGap", type);
		mUnit = mS + mGap;
		mW = mXDim * mUnit - mGap;
		mH = mYDim * mUnit - mGap;
		mRoundness = designScheme->getDimension("MatrixHandleRoundness", type);
		mRoundness = mRoundness < 0. ? mS / 2 : mRoundness;
		
		// States
		
		HISSTools_Design_Scheme *currentStateScheme = stateScheme ? stateScheme : designScheme;
		
		mStates = new unsigned char[mXDim * mYDim];
		
		for (int i = 0; i < mXDim; i++)
			for (int j = 0; j < mYDim; j++)
				mStates[j * mXDim + i] = 0;
		
		// Get number of states that are supported with color specs

		for (int i = 0; i < 256; i++)
		{
			char testName[16];
			
			sprintf(testName, "MatrixState%d", i);
			mStateCS[i] = currentStateScheme->getColorSpec(testName, type);
			
			if (!mStateCS[i])
				break;
			else
				mNStates = i + 1;
		}
		
		// Mousing

		mXPos = mYPos = -1;
		
		// Hilite
		
		mXHilite = mYHilite = -1;
		
		// Get Appearance
		
		mHandleEmptyOutlineTK = designScheme->getDimension("MatrixShadowOutline", type);
		mHandleFilledOutlineTK = designScheme->getDimension("MatrixOutline", type);
		mHiliteTK = designScheme->getDimension("MatrixHilite", type);
				
		mShadow = designScheme->getShadow("Matrix", type);
		
		mOutlineCS = designScheme->getColorSpec("MatrixOutline", type);
		mHiliteCS = designScheme->getColorSpec("MatrixHilite", type);
		
		// Calculate Areas (including shadows and thicknesses)
		
		HISSTools_Bounds boxBoundsShadow(mX, mY, mW, mH);
		HISSTools_Bounds boxBoundsOutline(mX, mY, mW, mH);
		HISSTools_Bounds fullBoxBounds(mX, mY, mW, mH);
		
		boxBoundsShadow.addThickness(mHandleEmptyOutlineTK);
		boxBoundsShadow = mShadow->getBlurBounds(boxBoundsShadow);
		boxBoundsOutline.addThickness(mHandleFilledOutlineTK);
		fullBoxBounds = boxBoundsOutline;
		fullBoxBounds.include(boxBoundsShadow);
		
		mRECT = fullBoxBounds;
		SetTargetRECT(boxBoundsOutline);
		
		mValidReport = false;
	}
	
	~HISSTools_Matrix()
	{
		delete[] mStates;
	}
	
	 // Mousing Functions
	 
	bool OnMousing(float x, float y, const IMouseMod& pMod, MousingAction action)
	{
		mMousing = action;
		mPMod = pMod;
		
		if (coordsToIndices(x, y, &mXPos, &mYPos))
		{
			reportToPlug();
			
			return true;
		}
		
		return false;
	}
	
	void OnMouseDown(float x, float y, const IMouseMod& pMod) override
	{
		OnMousing(x, y, pMod, kMouseDown);
	}
	
	void OnMouseUp(float x, float y, const IMouseMod& pMod) override
	{
		OnMousing(x, y, pMod, kMouseUp);
	}
	
	void OnMouseDblClick(float x, float y, const IMouseMod& pMod) override
	{
		OnMousing(x, y, pMod, kMouseDblClick);
	}
	
	void OnMouseDrag(float x, float y, float dX, float dY, const IMouseMod& pMod) override
	{
		OnMousing(x, y, pMod, kMouseDrag);
	}
	
	void OnMouseWheel(float x, float y, const IMouseMod& pMod, float d) override
	{
        mMouseWheel = d;
		OnMousing(x, y, pMod, kMouseWheel);
	}
	
	void OnMouseOver(float x, float y, const IMouseMod& pMod) override
	{
		if (OnMousing(x, y, pMod, kMouseOver) == false)
			OnMouseOut();
		else
			SetDirty(false);
	}
	
	virtual void OnMouseOut() override
	{
		mMousing = kMouseOut;
		mXPos = -1;
		mXPos = -1;
		
		reportToPlug();
		
		SetDirty(false);
	}
	
	// Draw
	
	void Draw(IGraphics& g) override
	{
        HISSTools_VecLib vecDraw(g);
        
		// Background (shadow boxes)
		
		if (startBackground(vecDraw, mRECT))
		{		
			vecDraw.startShadow(mShadow, mRECT);
			vecDraw.setColor(mOutlineCS);
			
			for (int i = 0; i < mXDim; i++)
			{
				double sx = mX + i * mUnit;
				
				for (int j = 0; j < mYDim; j++) 
				{
					double sy = mY + j * mUnit;
					
					vecDraw.frameRoundRect(sx, sy, mS, mS, mRoundness, mHandleEmptyOutlineTK);
				}
			}
			
			vecDraw.renderShadow(false);
		}
		
		renderBackground(vecDraw, mRECT);

		// Matrix fills
		
		for (int i = 0; i < mXDim; i++)
		{
			double sx = mX + i * mUnit;
			
			for (int j = 0; j < mYDim; j++) 
			{
				double sy = mY + j * mUnit;
								
				vecDraw.setColor(mStateCS[mStates[j * mXDim + i] % mNStates]);
				vecDraw.fillRoundRect(sx, sy, mS, mS, mRoundness);
				vecDraw.setColor(mOutlineCS);
				vecDraw.frameRoundRect(sx, sy, mS, mS, mRoundness, mHandleFilledOutlineTK);
			}
		}

		if (mXHilite > -1 && mYHilite > -1)
		{
			vecDraw.setColor(mHiliteCS);
			vecDraw.frameRoundRect(mX + mXPos * mUnit, mY + mYPos * mUnit, mS, mS, mRoundness, mHiliteTK);
		}
	}
	
	void SetState(int x, int y, char state)
	{
		if (x >= 0 && x < mXDim && y >= 0  && y < mYDim)
        {
            if (state != mStates[y * mXDim + x])
            {
                mStates[y * mXDim + x] = state;
                SetDirty(false);
            }
        }
	}
	
	unsigned char GetState(int x, int y)
	{
		if (x >= 0 && x < mXDim && y >= 0  && y < mYDim)
			return mStates[y * mXDim + x];
		
		return 0;
	}
	
	void SetHilite(bool on)
	{
		if (on)
		{
			mXHilite = mXPos;
			mYHilite = mYPos;
		}
		else 
		{
			mXHilite = -1;
			mXHilite = -1;
		}
		
		SetDirty(false);
	}
	
	bool validReport(bool reset = true)
	{
		bool validReport = mValidReport;
		if (reset)
			mValidReport = false;
		return validReport;
	}
};

/////////////////////////////////////////////////////////////////////////////////////////////////////
//////////////////////////////////////////// HISSTools VU ///////////////////////////////////////////
/////////////////////////////////////////////////////////////////////////////////////////////////////


class HISSTools_Progress : public iplug::igraphics::IControl, public HISSTools_Control_Layers
{
	
private:
    
	// Positioning / Dimensions
	
	double mX;
	double mY;
	double mW;
	double mH;
		
	// Line Thicknesses
	
	double mOutlineTK;
	
	// Shadow Spec
	
	HISSTools_Shadow *mShadow;
		
	// Color Specs
	
	HISSTools_Color_Spec *mBackgroundCS;
	HISSTools_Color_Spec *mOutlineCS;
	HISSTools_Color_Spec *mProgressCS;
		
public:
	
	HISSTools_Progress(double x, double y, double w, double h, const char *type = 0, HISSTools_Design_Scheme *designScheme = &DefaultDesignScheme)
	: IControl(IRECT()), HISSTools_Control_Layers(), mX(x), mY(y), mW(w), mH(h)
	{
		// Get Appearance
		
		mOutlineTK = designScheme->getDimension("ProgressOutline", type);
						
		mBackgroundCS = designScheme->getColorSpec("ProgressBackground", type);
		mOutlineCS = designScheme->getColorSpec("ProgressOutline", type);
		mProgressCS = designScheme->getColorSpec("Progress", type);
		
		mShadow  = designScheme->getShadow("Progress", type);
		
		// Area
		
		// FIX - Hack
		
		mRECT = HISSTools_Bounds(x, y, w, h);
	}
	
	~HISSTools_Progress() {}
	
	
	void Draw(IGraphics& g)
	{
        HISSTools_VecLib vecDraw(g);

		vecDraw.setColorOrientation(mW < mH ? kCSOrientVertical : kCSOrientHorizontal);
        
		// Parameters
				
		if (startBackground(vecDraw, mRECT))
		{
			vecDraw.setColor(mBackgroundCS);
			vecDraw.fillRect(mX, mY, mW, mH);
			
			// Frame Rectangle
			
			vecDraw.startShadow(mShadow, mRECT);
			vecDraw.setColor(mOutlineCS);
			vecDraw.frameRect(mX, mY, mW, mH, mOutlineTK);
			vecDraw.renderShadow();
		}
		
		renderBackground(vecDraw, mRECT);
		
		// Meter Rectangles
		
		vecDraw.forceGradientBox(mX, mY, mX + mW, mY + mH);
		
		// Progress
		
		vecDraw.setColor(mProgressCS);

		if (mW < mH)
			vecDraw.fillRect(mX, mY + mH * (1 - GetValue()), mW, mH * GetValue());
		else 
			vecDraw.fillRect(mX, mY, mW * GetValue(), mH);
			
		vecDraw.forceGradientBox();
		
		// Outline Again
		// FIX - Draw ALL PROPERLY
		
		vecDraw.setColor(mOutlineCS);
		vecDraw.frameRect(mX, mY, mW, mH, mOutlineTK);
		
		// Reset Orientation (default is always horizontal)
		
		vecDraw.setColorOrientation(kCSOrientHorizontal);
	}
};


/////////////////////////////////////////////////////////////////////////////////////////////////////
//////////////////////////////////////////// HISSTools VU ///////////////////////////////////////////
/////////////////////////////////////////////////////////////////////////////////////////////////////


// A VU meter display. Ballistics should be provided on the DSP side
// The meter supports two on meter levels (drawn in order) and a side value, typically intended for peak hold


class HISSTools_MeterTest : public iplug::igraphics::IControl, public HISSTools_Control_Layers
{
	
private:

	// Positioning / Dimensions
	
	double mX;
	double mY;
	double mW;
	double mH;
	double mTick1;
	double mTick2;
	double mTick3;
	double mTick4;
	
	// Line Thicknesses
	
	double mOutlineTK;
	double mTickTK;
	double mPeakHoldTK;
	
	// Shadow Spec
	
	HISSTools_Shadow *mShadow;
	
	// Drawing parameters
		
	double mVU1Size;
	double mVU2Size;
	double mSideSize;
	
	bool mPeak;

	// Values
	
	double mMinDB;
	double mMaxDB;
		
	// Color Specs
	
	HISSTools_Color_Spec *mBackgroundCS;
	HISSTools_Color_Spec *mOutlineCS;
	HISSTools_Color_Spec *mVU1CS;
	HISSTools_Color_Spec *mVU2CS;
	HISSTools_Color_Spec *mVUSideCS;
	HISSTools_Color_Spec *mVU1PeakCS;
	HISSTools_Color_Spec *mVU2PeakCS;
	HISSTools_Color_Spec *mVUSidePeakCS;
	
	bool mOverlayFixedGradientBox;
	
	// N.B. currently we linearly interpolate dB but we could do something nicer here later.....
	
	double getSize(double value, bool linear)
	{
		double db = linear ? 20. * log10(value) : value;
		double size = (db - mMinDB) / (mMaxDB - mMinDB);
		
		if (size != size)
			size = 0;
		
		size = size > 1 ? 1 : size;
		
		return size;
	}
	
	void horzTick(HISSTools_VecLib& vecDraw, double x1, double x2, double y, double h, double normPosition, double thickness)
	{
		double yPos =  y + h * (1 - normPosition);
		
		vecDraw.line(x1, yPos, x2, yPos, thickness);
	}
	
	void vertTick(HISSTools_VecLib& vecDraw, double y1, double y2, double x, double w, double normPosition, double thickness)
	{
		double xPos =  x + w * normPosition;
		
		vecDraw.line(xPos, y1, xPos, y2, thickness);
	}
	
public:
	
	HISSTools_MeterTest(double x, double y, double w, double h, bool flip = false, double minDB = -60, double maxDB = 0, const char *type = 0, HISSTools_Design_Scheme *designScheme = &DefaultDesignScheme)
	: IControl(IRECT()), HISSTools_Control_Layers()
	{
		// Dimensions
		
		// Parameters
		
		double VUPadding = 8;
		double VUTickPad = 6;
		double VUTicks = 4;
		
		if (w < h)
		{
			mX = x + VUPadding;
			mY = y;
			mW = w - (2 * VUPadding);
			mH = h;
			mTick1 = flip ? mX + mW + (VUTickPad - VUTickPad) : mX - VUTickPad;
			mTick2 = flip ? mX + mW + VUTickPad : mX - VUTickPad + VUTicks;
			mTick3 = flip ? mX + mW : mX - VUPadding;
			mTick4 = flip ? mX + mW + VUPadding : mX;
		}
		else 
		{
			mX = x;
			mY = y + VUPadding;
			mW = w;
			mH = h - (2 * VUPadding);
			mTick1 = flip ? mY + mH + (VUTickPad - VUTickPad) : mY - VUTickPad;
			mTick2 = flip ? mY + mH + VUTickPad : mY - VUTickPad + VUTicks;
			mTick3 = flip ? mY + mH : mY - VUPadding;
			mTick4 = flip ? mY + mH + VUPadding : mY;
		}
		
		// Get Appearance
		
		mOutlineTK = designScheme->getDimension("VUOutline", type);
		mTickTK = designScheme->getDimension("VUTick", type);
		mPeakHoldTK = designScheme->getDimension("VUPeakHold", type);
		
		mShadow = designScheme->getShadow("Meter", type);

		mOverlayFixedGradientBox = designScheme->getFlag("VUOverlayFixedGradientBox", type);
	
		mBackgroundCS = designScheme->getColorSpec("VUBackground", type);
		mOutlineCS = designScheme->getColorSpec("VUOutline", type);
		mVU1CS = designScheme->getColorSpec("VU1", type);
		mVU1PeakCS = designScheme->getColorSpec("VU1Peak", type);
		mVU2CS = designScheme->getColorSpec("VU2", type);
		mVU2PeakCS = designScheme->getColorSpec("VU2Peak", type);
		mVUSideCS = designScheme->getColorSpec("VUSide", type);
		mVUSidePeakCS = designScheme->getColorSpec("VUSidePeak", type);
		
		mMinDB = minDB;
		mMaxDB = maxDB;

		mVU1Size = 0;
		mVU2Size = 0;
		mSideSize = 0;
		
		mPeak = false;
		
		// Area
		
		// FIX - Hack
		
		mRECT = IRECT(floor(mX) - 10, floor(mY) - 10, ceil(mX + mW) + 10, ceil(mY + mH) + 10);
	}
	
	~HISSTools_MeterTest() {}
	
	void setLevels(double VU1, double VU2, double side, bool peak, bool linear = true)
	{
		mVU1Size = getSize(VU1, linear);
		mVU2Size = getSize(VU2, linear);
		mSideSize = getSize(side, linear);
		
		mPeak = peak;
		
		SetDirty(false);
	}
	
	void Draw(IGraphics& g)
	{
        HISSTools_VecLib vecDraw(g);
		vecDraw.setColorOrientation(mW < mH ? kCSOrientVertical : kCSOrientHorizontal);

		// Parameters
		
		int nTicks = 10;
		
		if (startBackground(vecDraw, mRECT))
		{
			vecDraw.setColor(mBackgroundCS);
			vecDraw.fillRect(mX, mY, mW, mH);
		
			// Frame Rectangle
		
			vecDraw.startShadow(mShadow, mRECT);
			vecDraw.setColor(mOutlineCS);
			vecDraw.frameRect(mX, mY, mW, mH, mOutlineTK);
			vecDraw.renderShadow();
		}
		
		renderBackground(vecDraw, mRECT);
		
		// Meter Rectangles
		
		vecDraw.forceGradientBox(mX, mY, mX + mW, mY + mH);

		// VU 1
		
		if (mVU1Size > 0)
		{
			if (mPeak)
				vecDraw.setColor(mVU1PeakCS);
			else
				vecDraw.setColor(mVU1CS);
		
			if (mW < mH)
				vecDraw.fillRect(mX, mY + mH * (1 - mVU1Size), mW, mH * mVU1Size);
			else 
				vecDraw.fillRect(mX, mY, mW * mVU1Size, mH);
		}
		
		// VU 2
		
		if (mVU2Size > 0)
		{
			if (mOverlayFixedGradientBox == false)
				vecDraw.forceGradientBox();
			
			if (mPeak)
				vecDraw.setColor(mVU2PeakCS);
			else
				vecDraw.setColor(mVU2CS);
					
			if (mW < mH)
				vecDraw.fillRect(mX, mY + mH * (1 - mVU2Size),  mW, mH * mVU2Size);
			else
				vecDraw.fillRect(mX, mY, mW * mVU2Size, mH);
		}
		
		// Ticks
		
		vecDraw.setColor(mOutlineCS);
				
		if (mW < mH)
			for (int i = 0; i < nTicks; i++)
				horzTick(vecDraw, mTick1, mTick2, mY, mH, (i / (double) (nTicks - 1)), mTickTK);
		else
			for (int i = 0; i < nTicks; i++)
				vertTick(vecDraw, mTick1, mTick2, mX, mW, (i / (double) (nTicks - 1)), mTickTK);
			
		// Side VU
		
		if (mSideSize >= 0)
		{
			vecDraw.forceGradientBox(mX, mY, mX + mW, mY + mH);
		
			if (mPeak)
				vecDraw.setColor(mVUSidePeakCS);
			else
				vecDraw.setColor(mVUSideCS);
		
			if (mW < mH)
				horzTick(vecDraw, mTick3, mTick4, mY, mH, mSideSize, mPeakHoldTK);
			else
				vertTick(vecDraw, mTick3, mTick4, mX, mW, mSideSize, mPeakHoldTK);
		}

		vecDraw.forceGradientBox();
		
		// Outline Again
		// FIX - Draw ALL PROPERLY
		
		vecDraw.setColor(mOutlineCS);
		vecDraw.frameRect(mX, mY, mW, mH, mOutlineTK);

		// Reset Orientation (default is always horizontal)
		
		vecDraw.setColorOrientation(kCSOrientHorizontal);
	}
};


/////////////////////////////////////////////////////////////////////////////////////////////////////
////////////////////////////////////// HISSTools FileSelector ///////////////////////////////////////
/////////////////////////////////////////////////////////////////////////////////////////////////////


class HISSTools_FileSelector : public HISSTools_Button
{
	
public:
	
	enum EFileSelectorState { kFSNone, kFSSelecting, kFSDone };
	
private:
	
	// Strings
	
	WDL_String mDir;
	WDL_String mFile;
	WDL_String mExtensions;
	
	// States
	
	EFileAction mFileAction;
	EFileSelectorState mState;
	
	bool mValidReport;
	
private:

	virtual void reportToPlug()
	{
		if (GetParamIdx() >= 0)
		{
            // TODO - FIX
            /*
            IPlugAPIBase *plug = dynamic_cast<IPlugAPIBase *>(&mDelegate);
            
			mValidReport = true;
            plug->OnParamChange(mParamIdx, kUI);
			mValidReport = false;
            */
		}
	}
	
public:
	
	// FIX - turn automation off (also for matrix)
		
	HISSTools_FileSelector(int paramIdx, double x, double y, double w, double h, EFileAction action, char* dir = "", char* extensions = "", const char *type = 0, HISSTools_Design_Scheme *designScheme = &DefaultDesignScheme, const char *label = "")
	: HISSTools_Button(paramIdx, x, y, w, h, type, designScheme, label) , mState(kFSNone), mFileAction(action), mDir(dir), mExtensions(extensions)
	{
		mValidReport = false;
	}

    void OnMouseDown(float x, float y, const IMouseMod& pMod) override
    {
        mState = kFSSelecting;
        SetDirty(false);
    }
    
    void OnMouseDrag(float x, float y, float dX, float dY, const IMouseMod& pMod) override
    {
        if (mRECT.Contains(x, y))
        {
            if (mState != kFSSelecting)
                SetDirty(false);
            mState = kFSSelecting;
        }
        else
        {
            if (mState != kFSNone)
                SetDirty(false);
            mState = kFSNone;
        }
    }

	void OnMouseUp(float x, float y, const IMouseMod& pMod) override
	{
        if (!mRECT.Contains(x, y))
            return;
        
		if (GetUI())
		{
			WDL_String tempFile;

			if (pMod.A)
			{
				mState = kFSDone;

				mFile.Set("");
				reportToPlug();
			}
			else 
			{
				GetUI()->PromptForFile(tempFile, mDir, mFileAction, mExtensions.Get());
				
				mState = kFSDone;
				
				if (tempFile.GetLength())
				{
					mFile.Set(tempFile.Get());
					reportToPlug();
				}
			}
			
			SetDirty(false);
		}
	}
	
	void Draw(IGraphics& g) override
	{
		switch (mState)
		{
			case kFSDone:
			case kFSNone:
                SetValue(0);
				break;
				
			case kFSSelecting:
				SetValue(1);
				break;
		}
		
		HISSTools_Button::Draw(g);
	}
	
	const WDL_String& GetLastSelectedFileForPlug()
	{
		return mFile;
	}
	
	void SetLastSelectedFileFromPlug(const char* file)
	{
		mFile.Set(file);
	}
	
	bool validReport(bool reset = true)
	{
		bool valid = mValidReport;
		if (reset)
			mValidReport = false;
		return valid;
	}
    
    void setExtensions(char *extensions)
    {
        mExtensions.Set(extensions);
    }
};

#endif /* __HISSTOOLS_CONTROLS__ */<|MERGE_RESOLUTION|>--- conflicted
+++ resolved
@@ -115,527 +115,6 @@
 	virtual void Hide(bool hide) = 0;
 	virtual void SetDirty(bool pushParamToPlug) = 0;
 };
-<<<<<<< HEAD
-=======
-
-
-// This class allows Live-style tabs that have no explicit selector, and instead are set from the plug via other related controls
-
-class HISSTools_Invisible_Tabs : public iplug::igraphics::IControl, public HISSTools_Tabs
-{
-    
-public:
-	
-	HISSTools_Invisible_Tabs(int paramInx) : IControl(IRECT(), paramInx), HISSTools_Tabs(this) {}
-	
-    void OnInit() override                           { init(); }
-	void Draw(IGraphics& g) override                 { }
-	void Hide(bool hide) override                    { tabHide(hide); }
-	void SetDirty(bool pushParamToPlug) override     { tabSetDirty(pushParamToPlug); }
-};
-
-/////////////////////////////////////////////////////////////////////////////////////////////////////
-/////////////////////////////////////////////////////////////////////////////////////////////////////
-/////////////////////////////////////////////////////////////////////////////////////////////////////
-
-// Helper class to deal with blocks of text 
-
-class HISSTools_Text_Helper_Block : protected virtual HISSTools_Graphics_Types
-{
-	
-protected:
-	
-	// Dimensions
-	
-	double mX;
-	double mY;
-	double mW;
-	double mH;
-	
-	// Appearance
-	
-	HISSTools_Text *mTextTS;
-	HISSTools_Color_Spec *mTextCS;
-	HISSTools_Shadow *mTextSD;
-	HTextAlign mHAlign;
-	VTextAlign mVAlign;
-	
-	// String
-	
-	WDL_String mStr;
-	
-private:
-	
-	void setup(double x, double y, double w, double h, HTextAlign hAlign, VTextAlign vAlign, const char *name, const char *type, HISSTools_Design_Scheme *designScheme)
-	{
-		// Dimensions
-		
-		resizeText(x, y, w, h);
-		
-		// Get Appearance
-		
-		mTextTS = designScheme->getTextStyle(name, type);
-		mTextCS = designScheme->getColorSpec(name, type);
-		mTextSD = designScheme->getShadow(name, type);
-		mHAlign = hAlign;
-		mVAlign = vAlign;		
-	}
-	
-public:
-	
-	// Constructors
-	
-	HISSTools_Text_Helper_Block(double x, double y, double w, double h,  HTextAlign hAlign, VTextAlign vAlign, const char *name, const char *type, HISSTools_Design_Scheme *designScheme)
-	{		
-		setup(x, y, w, h, hAlign, vAlign, name, type, designScheme);
-	}
-	
-	HISSTools_Text_Helper_Block(HTextAlign hAlign, VTextAlign vAlign, const char *name, const char *type, HISSTools_Design_Scheme *designScheme)
-	{
-		setup(0, 0, 0, 0, hAlign, vAlign, name, type, designScheme);
-	}
-	
-	void Draw(HISSTools_VecLib& vecDraw)
-	{
-		if (mTextSD)
-			vecDraw.startShadow(mTextSD, bounds());
-			
-		vecDraw.setColor(mTextCS);
-		vecDraw.text(mTextTS, mStr.Get(), mX, mY, mW, mH, mHAlign, mVAlign);
-
-		if (mTextSD)
-			vecDraw.renderShadow();
-	}
-	
-	void resizeText(double x, double y, double w, double h)
-	{
-		mX = w > 0 ? x : x + w;
-		mY = h > 0 ? y : y + h;
-		mW = fabs(w);
-		mH = fabs(h);
-	}
-    
-	void setTextColor(HISSTools_Color_Spec *colorSpec)
-	{
-		mTextCS = colorSpec;
-	}
-	
-	void setText(const char *str)
-	{
-		mStr.Set(str);
-	}
-	
-	HISSTools_Bounds bounds()
-	{
-		HISSTools_Bounds boxBounds(mX, mY, mW, mH);
-		
-		if (mTextSD)
-			boxBounds.include(mTextSD->getBlurBounds(boxBounds));
-		
-		return boxBounds;
-	}	
-};
-
-
-class HISSTools_Text_Helper_Panel : public HISSTools_Text_Helper_Block
-{
-	
-protected:
-	
-	// Dimensions
-	
-	double mX;
-	double mY;
-	double mW;
-	double mH;
-	
-	double mLPad;
-	double mRPad;
-	double mHPad;
-	
-	// Appearance
-	
-	HISSTools_Color_Spec *mPanelFillCS;
-	HISSTools_Color_Spec *mPanelOutlineCS;
-	HISSTools_Shadow *mPanelSD;
-	double mPanelRoundness;
-	double mPanelOutlineTK;	
-	
-private:
-	
-	// FIX - padding
-	
-	void setup(double x, double y, double w, double h, double wPad, double hPad, HTextAlign hAlign, VTextAlign vAlign, const char *name, const char *type, HISSTools_Design_Scheme *designScheme)
-	{
-		char concatenatedName[256];
-	
-		// Dimensions
-	
-		mLPad = wPad;
-		mRPad = wPad;
-		mHPad = hPad;
-		resize(x, y, w, h);
-	
-		// Get Appearance
-	
-		sprintf(concatenatedName, "%sPanel", name);
-	
-		mPanelFillCS = designScheme->getColorSpec(concatenatedName, type);
-		mPanelSD = designScheme->getShadow(concatenatedName, type);
-	
-		sprintf(concatenatedName, "%sPanelOutline", name);
-	
-		mPanelOutlineCS = designScheme->getColorSpec(concatenatedName, type);
-		mPanelOutlineTK = designScheme->getDimension(concatenatedName, type);
-	
-		sprintf(concatenatedName, "%sPanelRoundness", name);
-	
-		double roundness = designScheme->getDimension(concatenatedName, type);
-		roundness = ((roundness * 2) > mW) ? mW / 2.: roundness;
-		roundness = ((roundness * 2) > mH) ? mH / 2.: roundness;
-		mPanelRoundness = roundness < 0 ? mH / 2 : roundness;		
-	}
-	
-protected:
-    
-    bool doDrawOutline()
-    {
-        return (mPanelOutlineTK && mPanelOutlineCS != nullptr);
-    }
-				
-    bool doDrawPanel()
-    {
-        return ((mPanelFillCS != nullptr) || doDrawOutline());
-    }
-
-public:
-	
-	HISSTools_Text_Helper_Panel(double x, double y, double w, double h, double wPad, double hPad, HTextAlign hAlign, VTextAlign vAlign, const char *name, const char *type, HISSTools_Design_Scheme *designScheme)
-	: HISSTools_Text_Helper_Block(hAlign, vAlign, name, type, designScheme)
-	{
-		setup(x, y, w, h, wPad, hPad, hAlign, vAlign, name, type, designScheme);
-	}
-	
-	HISSTools_Text_Helper_Panel(HTextAlign hAlign, VTextAlign vAlign, const char *name, const char *type, HISSTools_Design_Scheme *designScheme) 
-	: HISSTools_Text_Helper_Block(hAlign, vAlign, name, type, designScheme)
-	{
-		setup(0, 0, 0, 0, 0, 0, hAlign, vAlign, name, type, designScheme);
-	}
-	
-	void Draw(HISSTools_VecLib& vecDraw, bool drawText)
-	{	
-		if (doDrawPanel())
-		{
-			if (mPanelSD)
-				vecDraw.startShadow(mPanelSD, bounds());
-		
-			vecDraw.setColor(mPanelFillCS);
-			vecDraw.fillRoundRect(mX, mY, mW, mH, mPanelRoundness);
-			
-			if (doDrawOutline())
-			{	
-				vecDraw.setColor(mPanelOutlineCS);
-				vecDraw.frameRoundRect(mX, mY, mW, mH, mPanelRoundness, mPanelOutlineTK);
-			}
-
-			if (mPanelSD)
-				vecDraw.renderShadow();
-		}
-		
-        if (drawText)
-            HISSTools_Text_Helper_Block::Draw(vecDraw);
-
-	}
-
-	void changePadding(double lPad, double rPad, double hPad)
-	{
-		mLPad = lPad;
-		mRPad = rPad;
-		mHPad = hPad;
-		
-        resize(mX, mY, mW, mH);
-	}
-	
-	void changePadding(double wPad, double hPad)
-	{
-		changePadding(wPad, wPad, hPad);
-	}
-
-	void resize(double x, double y, double w, double h)
-	{
-		mX = w > 0 ? x : x + w;
-		mY = h > 0 ? y : y + h;
-		mW = fabs(w);
-		mH = fabs(h);
-				
-		double lPad = mLPad > mW / 2.0 ? mW / 2.0 : mLPad;
-		double rPad = mRPad > mW / 2.0 ? mW / 2.0 : mRPad;
-		double hPad = mHPad > mH / 2.0 ? mH / 2.0 : mHPad;
-		
-		resizeText(x + lPad, y + hPad, w - (lPad + rPad), h - (2.0 * hPad));
-	}
-	
-	void setPanelColor(HISSTools_Color_Spec *colorSpec)
-	{
-		mPanelFillCS = colorSpec;
-	}
-	
-	void setOutlineColor(HISSTools_Color_Spec *colorSpec)
-	{
-		mPanelOutlineCS = colorSpec;
-	}
-	
-	HISSTools_Bounds bounds()
-	{
-		HISSTools_Bounds boxBounds(mX, mY, mW, mH);
-		
-		boxBounds.addThickness(mPanelOutlineTK);
-		
-		if (mPanelSD)
-			boxBounds.include(mPanelSD->getBlurBounds(boxBounds));
-		
-		boxBounds.include(HISSTools_Text_Helper_Block::bounds());
-		
-		return boxBounds;
-	}
-};
-
-class HISSTools_Text_Helper_Param : public HISSTools_Text_Helper_Panel
-{
-	
-private:
-	
-	iplug::igraphics::IControl *mControl;
-	
-	double mTextHPad;
-	double mSeparatorX;
-	
-	bool mDrawSeparator;
-	bool mDrawTriangle;
-	bool mMenuFlipTriangle;
-    bool mInEdit;
-	
-	double mMenuTriangleTop;
-	double mMenuTriangleBtm;
-	double mMenuTriangleL;
-	double mMenuTriangleR;
-	
-	HISSTools_Color_Spec *mTextHiliteCS;
-	HISSTools_Color_Spec *mPanelHiliteCS;
-	HISSTools_Color_Spec *mOutlineHiliteCS;
-	HISSTools_Color_Spec *mTextCS;
-	HISSTools_Color_Spec *mPanelFillCS;
-	HISSTools_Color_Spec *mPanelOutlineCS;
-		
-	// Show Units
-	
-	bool mShowUnits;
-	
-	void setControlText()
-	{
-		IText text;
-		
-		strcpy(text.mFont, mTextTS->mFont);
-		text.mSize = mTextTS->mSize;
-		
-        // FIX - HACKZ!!
-        
-#ifdef __APPLE__
-        text.mSize = ceil(powf(text.mSize, 0.94));
-#endif
-		
-		switch (mHAlign)
-		{
-			case kHAlignLeft:
-                text.mAlign = EAlign::Near;
-				break;
-				
-			case kHAlignCenter:
-				text.mAlign = EAlign::Center;
-				break;
-				
-			case kHAlignRight:
-				text.mAlign = EAlign::Far;
-				break;
-		}
-
-		mControl->SetText(text);
-	}
-	
-	double roundnessCompensate(double menuTriangleHeight)
-	{
-		if (menuTriangleHeight > mH)
-			return mPanelRoundness;
-		if (menuTriangleHeight <= mH - (2.0 * mPanelRoundness))
-			return 0;
-		
-		return mPanelRoundness - sqrt(mPanelRoundness * mPanelRoundness - (0.25 * menuTriangleHeight * menuTriangleHeight) - (0.5 * mH) - mPanelRoundness);
-	}
-	
-public:
-	
-	// Constructors
-	
-	HISSTools_Text_Helper_Param(iplug::igraphics::IControl *control, double x, double y, double w, double h, double pad, HTextAlign hAlign, VTextAlign vAlign, const char *name, const char *type, HISSTools_Design_Scheme *designScheme)
-	: HISSTools_Text_Helper_Panel(x, y, w, h, 0, 0, hAlign, vAlign, name, type, designScheme), mInEdit(false)
-	{			
-        double textHeight = HISSTools_VecLib::getTextLineHeight(mTextTS);
-		char concatenatedName[256];
-		
-		mControl = control;
-		mTextHPad = pad;
-		
-		mTextCS = HISSTools_Text_Helper_Panel::mTextCS;
-		mPanelFillCS = HISSTools_Text_Helper_Panel::mPanelFillCS;
-		mPanelOutlineCS = HISSTools_Text_Helper_Panel::mPanelOutlineCS;
-		
-		// Get Appearance
-		
-		bool drawMenuTriangle;
-		
-		sprintf(concatenatedName, "%sDrawTriangle", name);
-		drawMenuTriangle = designScheme->getFlag(concatenatedName, type);
-		sprintf(concatenatedName, "%sHilite", name);
-		mTextHiliteCS = designScheme->getColorSpec(concatenatedName, type);
-		sprintf(concatenatedName, "%sPanelHilite", name);
-		mPanelHiliteCS = designScheme->getColorSpec(concatenatedName, type);
-		sprintf(concatenatedName, "%sPanelOutlineHilite", name);
-		mOutlineHiliteCS = designScheme->getColorSpec(concatenatedName, type);
-		mShowUnits = designScheme->getFlag("ShowUnits", type);
-		
-		// FIX - Padding! (see Draw also)
-    
-		double wPad = 9;
-		double hPad = 0;
-		
-		//changePadding(wPad, hPad);
-		changePadding(0, hPad);
-        
-		if (drawMenuTriangle)
-		{
-			mDrawTriangle = true;
-			sprintf(concatenatedName, "%sDrawSeparator", name);
-			mDrawSeparator = designScheme->getFlag(concatenatedName, type);
-			sprintf(concatenatedName, "%sFlipTriangle", name);
-			mMenuFlipTriangle = designScheme->getFlag(concatenatedName, type);
-						
-			double menuTriangleWidthRatio = designScheme->getDimension("MenuTriangleWidthRatio", type);
-			double menuTriangleHeightRatio = designScheme->getDimension("MenuTriangleHeightRatio", type);
-			double menuTriangleWidth = textHeight * menuTriangleWidthRatio;
-			double menuTriangleHeight = textHeight * menuTriangleHeightRatio;
-					
-			double separatorWidth = wPad * 2.0 + menuTriangleWidth + roundnessCompensate(menuTriangleHeight);
-			mSeparatorX = mX + (mMenuFlipTriangle ? separatorWidth : mW - separatorWidth);
-
-            mMenuTriangleTop = mY + (mH - menuTriangleHeight) / 2.0;
-			mMenuTriangleBtm = mMenuTriangleTop + menuTriangleHeight;
-			mMenuTriangleL = mSeparatorX + (mMenuFlipTriangle ? -(menuTriangleWidth + wPad) : wPad);
-			mMenuTriangleR = mMenuTriangleL + menuTriangleWidth;
-		}
-	}
-	
-	bool menuParam()
-	{
-		if (mControl->GetParam() == nullptr)
-			return false;
-		
-		if (mControl->GetParam()->NDisplayTexts())
-			return true;
-		
-		return false;
-	}
-	
-    void finishEdit() { mInEdit = false; }
-    
-	void promptUserInput()
-	{
-		HISSTools_Bounds entryBounds;
-		IRECT iEntryBounds;
-		
-        mInEdit = menuParam() ? false : true;
-        
-		// FIX - Widths ??
-		// FIX - Text Prompt Vertical Centering??
-		// FIX - Text Prompt - proper matching font....
-		// FIX - Prompt Menus - Centering for text and box
-		// FIX - Prompt Menus - font....
-		
-		if (mControl->GetParam() == nullptr)
-			return;
-		
-		double textHeight = mTextTS->mSize;
-		double promptHeight = menuParam() ? 0 : textHeight + (2.0 * mTextHPad);
-
-		// FIX - Set Padding, rather than variable???
-		// FIX - is this one justified?
-		
-		double promptTop = mY - ((textHeight / 2.0) + mTextHPad + 1.0);
-		double promptLeft = mX + mLPad;
-		double promptWidth = mW - (mLPad + mRPad);
-
-        promptLeft += promptWidth * 0.2;
-        promptWidth *= 0.6;
-        
-		switch (mVAlign)
-		{
-			case kVAlignTop:
-				promptTop += textHeight / 2.0;
-				break;
-			case kVAlignCenter:
-				promptTop += mH / 2.0;
-				break;
-			case kVAlignBottom:
-				promptTop += mH - (textHeight / 2.0);
-				break;
-		}
-		
-		if (mDrawSeparator && menuParam() && doDrawOutline())
-		{
-			promptTop = mY + mH;
-            promptLeft = mMenuFlipTriangle ? mX : mSeparatorX;
-		}
-		
-		entryBounds = HISSTools_Bounds(promptLeft, promptTop, promptWidth, promptHeight);
-		iEntryBounds = entryBounds.iBounds();
-		
-		setControlText();
-		mControl->DisablePrompt(false);
-		mControl->PromptUserInput(iEntryBounds);
-	}
-	
-	bool promptUserInput(float x, float y)
-	{
-		if (bounds().iBounds().Contains(x, y))
-		{
-			if (!mDrawSeparator || (mMenuFlipTriangle == (x < mSeparatorX)))
-			{
-				promptUserInput();
-				return true;
-			}
-		}
-		
-		return false;
-	}
-	
-	void hilite(bool on)
-	{
-		if (on)
-		{
-			if (mTextHiliteCS)
-				HISSTools_Text_Helper_Panel::mTextCS = mTextHiliteCS;
-			if (mPanelHiliteCS)
-				HISSTools_Text_Helper_Panel::mPanelFillCS = mPanelHiliteCS;
-			if (mOutlineHiliteCS) 
-				HISSTools_Text_Helper_Panel::mPanelOutlineCS = mOutlineHiliteCS;
-				
-		}
-		else 
-		{
-			HISSTools_Text_Helper_Panel::mTextCS = mTextCS;
-			HISSTools_Text_Helper_Panel::mPanelFillCS = mPanelFillCS;
-			HISSTools_Text_Helper_Panel::mPanelOutlineCS = mPanelOutlineCS;
-		}
->>>>>>> a309598e
 
 
 // This class allows Live-style tabs that have no explicit selector, and instead are set from the plug via other related controls
